--- conflicted
+++ resolved
@@ -162,11 +162,7 @@
 	assertMatches(t, conn, `select c1,c2,c3 from t1`, `[[INT64(300) INT64(100) INT64(300)]]`)
 }
 
-<<<<<<< HEAD
 func TestEmptyStatement(t *testing.T) {
-=======
-func TestInsertAllDefaults(t *testing.T) {
->>>>>>> 5ab4af4f
 	defer cluster.PanicHandler(t)
 	ctx := context.Background()
 	vtParams := mysql.ConnParams{
@@ -174,20 +170,27 @@
 		Port: clusterInstance.VtgateMySQLPort,
 	}
 	conn, err := mysql.Connect(ctx, &vtParams)
-<<<<<<< HEAD
 	require.Nil(t, err)
 	defer conn.Close()
 	defer exec(t, conn, `delete from t1`)
 	execAssertError(t, conn, " \t;", "Query was empty")
 	execMulti(t, conn, `insert into t1(c1, c2, c3, c4) values (300,100,300,'abc'); ;; insert into t1(c1, c2, c3, c4) values (301,101,301,'abcd');;`)
 	assertMatches(t, conn, `select c1,c2,c3 from t1`, `[[INT64(300) INT64(100) INT64(300)] [INT64(301) INT64(101) INT64(301)]]`)
-=======
+}
+
+func TestInsertAllDefaults(t *testing.T) {
+	defer cluster.PanicHandler(t)
+	ctx := context.Background()
+	vtParams := mysql.ConnParams{
+		Host: "localhost",
+		Port: clusterInstance.VtgateMySQLPort,
+	}
+	conn, err := mysql.Connect(ctx, &vtParams)
 	require.NoError(t, err)
 	defer conn.Close()
 
 	exec(t, conn, `insert into allDefaults () values ()`)
 	assertMatches(t, conn, `select * from allDefaults`, "[[INT64(1) NULL]]")
->>>>>>> 5ab4af4f
 }
 
 func exec(t *testing.T, conn *mysql.Conn, query string) *sqltypes.Result {
