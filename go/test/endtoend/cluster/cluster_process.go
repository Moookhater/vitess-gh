--- conflicted
+++ resolved
@@ -184,12 +184,9 @@
 				cluster.vtctldProcess.Port,
 				tablet.Type,
 				cluster.topoProcess.Port,
-<<<<<<< HEAD
 				cluster.Hostname,
-				cluster.TmpDirectory)
-=======
+				cluster.TmpDirectory,
 				cluster.VtTabletExtraArgs)
->>>>>>> c7adf4cf
 			log.Info(fmt.Sprintf("Starting vttablet for tablet uid %d, grpc port %d", tablet.TabletUID, tablet.GrpcPort))
 
 			if err = tablet.vttabletProcess.Setup(); err != nil {
@@ -241,14 +238,11 @@
 		cluster.VtgateMySQLPort,
 		cluster.Cell,
 		cluster.Cell,
+    cluster.Hostname,
 		"MASTER,REPLICA",
 		cluster.topoProcess.Port,
-<<<<<<< HEAD
-		cluster.Hostname,
-		cluster.TmpDirectory)
-=======
+		cluster.TmpDirectory,
 		cluster.VtGateExtraArgs)
->>>>>>> c7adf4cf
 
 	log.Info(fmt.Sprintf("Vtgate started, connect to mysql using : mysql -h 127.0.0.1 -P %d", cluster.VtgateMySQLPort))
 	return cluster.VtgateProcess.Setup()
