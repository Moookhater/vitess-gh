/*
Copyright 2019 The Vitess Authors.

Licensed under the Apache License, Version 2.0 (the "License");
you may not use this file except in compliance with the License.
You may obtain a copy of the License at

    http://www.apache.org/licenses/LICENSE-2.0

Unless required by applicable law or agreed to in writing, software
distributed under the License is distributed on an "AS IS" BASIS,
WITHOUT WARRANTIES OR CONDITIONS OF ANY KIND, either express or implied.
See the License for the specific language governing permissions and
limitations under the License.
*/

package tabletmanager

import (
	"context"
	"fmt"
	"io"
	"time"

	"github.com/spf13/pflag"

	"vitess.io/vitess/go/mysql/replication"
	"vitess.io/vitess/go/protoutil"

	"vitess.io/vitess/go/stats"

	"vitess.io/vitess/go/mysql"
	"vitess.io/vitess/go/vt/dbconfigs"
	"vitess.io/vitess/go/vt/hook"
	"vitess.io/vitess/go/vt/log"
	"vitess.io/vitess/go/vt/logutil"
	"vitess.io/vitess/go/vt/mysqlctl"
	"vitess.io/vitess/go/vt/mysqlctl/backupstats"
	"vitess.io/vitess/go/vt/proto/vttime"
	"vitess.io/vitess/go/vt/servenv"
	"vitess.io/vitess/go/vt/topo"
	"vitess.io/vitess/go/vt/topo/topoproto"
	"vitess.io/vitess/go/vt/vterrors"
	"vitess.io/vitess/go/vt/vttablet/tabletmanager/vreplication"
	"vitess.io/vitess/go/vt/vttablet/tmclient"

	binlogdatapb "vitess.io/vitess/go/vt/proto/binlogdata"
	tabletmanagerdatapb "vitess.io/vitess/go/vt/proto/tabletmanagerdata"
	topodatapb "vitess.io/vitess/go/vt/proto/topodata"
	vtrpcpb "vitess.io/vitess/go/vt/proto/vtrpc"
)

// This file handles the initial backup restore upon startup.
// It is only enabled if restore_from_backup is set.

var (
	restoreFromBackup      bool
	restoreFromBackupTsStr string
	restoreConcurrency     = 4
	waitForBackupInterval  time.Duration

	statsRestoreBackupTime     *stats.String
	statsRestoreBackupPosition *stats.String
)

func registerRestoreFlags(fs *pflag.FlagSet) {
	fs.BoolVar(&restoreFromBackup, "restore_from_backup", restoreFromBackup, "(init restore parameter) will check BackupStorage for a recent backup at startup and start there")
	fs.StringVar(&restoreFromBackupTsStr, "restore_from_backup_ts", restoreFromBackupTsStr, "(init restore parameter) if set, restore the latest backup taken at or before this timestamp. Example: '2021-04-29.133050'")
	fs.IntVar(&restoreConcurrency, "restore_concurrency", restoreConcurrency, "(init restore parameter) how many concurrent files to restore at once")
	fs.DurationVar(&waitForBackupInterval, "wait_for_backup_interval", waitForBackupInterval, "(init restore parameter) if this is greater than 0, instead of starting up empty when no backups are found, keep checking at this interval for a backup to appear")
}

var (
	// Flags for incremental restore (PITR) - new iteration
	restoreToTimestampStr string
	restoreToPos          string
)

func registerIncrementalRestoreFlags(fs *pflag.FlagSet) {
	fs.StringVar(&restoreToTimestampStr, "restore-to-timestamp", restoreToTimestampStr, "(init incremental restore parameter) if set, run a point in time recovery that restores up to the given timestamp, if possible. Given timestamp in RFC3339 format. Example: '2006-01-02T15:04:05Z07:00'")
	fs.StringVar(&restoreToPos, "restore-to-pos", restoreToPos, "(init incremental restore parameter) if set, run a point in time recovery that ends with the given position. This will attempt to use one full backup followed by zero or more incremental backups")
}

var (
	// Flags for PITR - old iteration
	binlogHost           string
	binlogPort           int
	binlogUser           string
	binlogPwd            string
	timeoutForGTIDLookup = 60 * time.Second
	binlogSslCa          string
	binlogSslCert        string
	binlogSslKey         string
	binlogSslServerName  string
)

func registerPointInTimeRestoreFlags(fs *pflag.FlagSet) {
	fs.StringVar(&binlogHost, "binlog_host", binlogHost, "PITR restore parameter: hostname/IP of binlog server.")
	fs.IntVar(&binlogPort, "binlog_port", binlogPort, "PITR restore parameter: port of binlog server.")
	fs.StringVar(&binlogUser, "binlog_user", binlogUser, "PITR restore parameter: username of binlog server.")
	fs.StringVar(&binlogPwd, "binlog_password", binlogPwd, "PITR restore parameter: password of binlog server.")
	fs.DurationVar(&timeoutForGTIDLookup, "pitr_gtid_lookup_timeout", timeoutForGTIDLookup, "PITR restore parameter: timeout for fetching gtid from timestamp.")
	fs.StringVar(&binlogSslCa, "binlog_ssl_ca", binlogSslCa, "PITR restore parameter: Filename containing TLS CA certificate to verify binlog server TLS certificate against.")
	fs.StringVar(&binlogSslCert, "binlog_ssl_cert", binlogSslCert, "PITR restore parameter: Filename containing mTLS client certificate to present to binlog server as authentication.")
	fs.StringVar(&binlogSslKey, "binlog_ssl_key", binlogSslKey, "PITR restore parameter: Filename containing mTLS client private key for use in binlog server authentication.")
	fs.StringVar(&binlogSslServerName, "binlog_ssl_server_name", binlogSslServerName, "PITR restore parameter: TLS server name (common name) to verify against for the binlog server we are connecting to (If not set: use the hostname or IP supplied in --binlog_host).")
}

func init() {
	servenv.OnParseFor("vtcombo", registerRestoreFlags)
	servenv.OnParseFor("vttablet", registerRestoreFlags)

	servenv.OnParseFor("vtcombo", registerIncrementalRestoreFlags)
	servenv.OnParseFor("vttablet", registerIncrementalRestoreFlags)

	servenv.OnParseFor("vtcombo", registerPointInTimeRestoreFlags)
	servenv.OnParseFor("vttablet", registerPointInTimeRestoreFlags)

	statsRestoreBackupTime = stats.NewString("RestoredBackupTime")
	statsRestoreBackupPosition = stats.NewString("RestorePosition")
}

// RestoreData is the main entry point for backup restore.
// It will either work, fail gracefully, or return
// an error in case of a non-recoverable error.
// It takes the action lock so no RPC interferes.
func (tm *TabletManager) RestoreData(
	ctx context.Context,
	logger logutil.Logger,
	waitForBackupInterval time.Duration,
	deleteBeforeRestore bool,
	backupTime time.Time,
	restoreToTimetamp time.Time,
	restoreToPos string,
	mysqlShutdownTimeout time.Duration) error {
	if err := tm.lock(ctx); err != nil {
		return err
	}
	defer tm.unlock()
	if tm.Cnf == nil {
		return fmt.Errorf("cannot perform restore without my.cnf, please restart vttablet with a my.cnf file specified")
	}

	var (
		err       error
		startTime time.Time
	)

	defer func() {
		stopTime := time.Now()

		h := hook.NewSimpleHook("vttablet_restore_done")
		h.ExtraEnv = tm.hookExtraEnv()
		h.ExtraEnv["TM_RESTORE_DATA_START_TS"] = startTime.UTC().Format(time.RFC3339)
		h.ExtraEnv["TM_RESTORE_DATA_STOP_TS"] = stopTime.UTC().Format(time.RFC3339)
		h.ExtraEnv["TM_RESTORE_DATA_DURATION"] = stopTime.Sub(startTime).String()

		if err != nil {
			h.ExtraEnv["TM_RESTORE_DATA_ERROR"] = err.Error()
		}

		// vttablet_restore_done is best-effort (for now?).
		go func() {
			// Package vthook already logs the stdout/stderr of hooks when they
			// are run, so we don't duplicate that here.
			hr := h.Execute()
			switch hr.ExitStatus {
			case hook.HOOK_SUCCESS:
			case hook.HOOK_DOES_NOT_EXIST:
				log.Info("No vttablet_restore_done hook.")
			default:
				log.Warning("vttablet_restore_done hook failed")
			}
		}()
	}()

	startTime = time.Now()

	req := &tabletmanagerdatapb.RestoreFromBackupRequest{
		BackupTime:         protoutil.TimeToProto(backupTime),
		RestoreToPos:       restoreToPos,
		RestoreToTimestamp: protoutil.TimeToProto(restoreToTimetamp),
	}
	err = tm.restoreDataLocked(ctx, logger, waitForBackupInterval, deleteBeforeRestore, req, mysqlShutdownTimeout)
	if err != nil {
		return err
	}
	return nil
}

func (tm *TabletManager) restoreDataLocked(ctx context.Context, logger logutil.Logger, waitForBackupInterval time.Duration, deleteBeforeRestore bool, request *tabletmanagerdatapb.RestoreFromBackupRequest, mysqlShutdownTimeout time.Duration) error {

	tablet := tm.Tablet()
	originalType := tablet.Type
	// Try to restore. Depending on the reason for failure, we may be ok.
	// If we're not ok, return an error and the tm will log.Fatalf,
	// causing the process to be restarted and the restore retried.

	keyspace := tablet.Keyspace
	keyspaceInfo, err := tm.TopoServer.GetKeyspace(ctx, keyspace)
	if err != nil {
		return err
	}

	// For a SNAPSHOT keyspace, we have to look for backups of BaseKeyspace
	// so we will pass the BaseKeyspace in RestoreParams instead of tablet.Keyspace
	if keyspaceInfo.KeyspaceType == topodatapb.KeyspaceType_SNAPSHOT {
		if keyspaceInfo.BaseKeyspace == "" {
			return vterrors.New(vtrpcpb.Code_INVALID_ARGUMENT, fmt.Sprintf("snapshot keyspace %v has no base_keyspace set", tablet.Keyspace))
		}
		keyspace = keyspaceInfo.BaseKeyspace
		log.Infof("Using base_keyspace %v to restore keyspace %v using a backup time of %v", keyspace, tablet.Keyspace, protoutil.TimeFromProto(request.BackupTime).UTC())
	}

	startTime := protoutil.TimeFromProto(request.BackupTime).UTC()
	if startTime.IsZero() {
		startTime = protoutil.TimeFromProto(keyspaceInfo.SnapshotTime).UTC()
	}

	params := mysqlctl.RestoreParams{
		Cnf:                  tm.Cnf,
		Mysqld:               tm.MysqlDaemon,
		Logger:               logger,
		Concurrency:          restoreConcurrency,
		HookExtraEnv:         tm.hookExtraEnv(),
		DeleteBeforeRestore:  deleteBeforeRestore,
		DbName:               topoproto.TabletDbName(tablet),
		Keyspace:             keyspace,
		Shard:                tablet.Shard,
		StartTime:            startTime,
		DryRun:               request.DryRun,
		Stats:                backupstats.RestoreStats(),
		MysqlShutdownTimeout: mysqlShutdownTimeout,
	}
	restoreToTimestamp := protoutil.TimeFromProto(request.RestoreToTimestamp).UTC()
	if request.RestoreToPos != "" && !restoreToTimestamp.IsZero() {
		return vterrors.Errorf(vtrpcpb.Code_INVALID_ARGUMENT, "--restore-to-pos and --restore-to-timestamp are mutually exclusive")
	}
	if request.RestoreToPos != "" {
		pos, _, err := replication.DecodePositionMySQL56(request.RestoreToPos)
		if err != nil {
			return vterrors.Wrapf(err, "restore failed: unable to decode --restore-to-pos: %s", request.RestoreToPos)
		}
		params.RestoreToPos = pos
	}
	if !restoreToTimestamp.IsZero() {
		// Restore to given timestamp
		params.RestoreToTimestamp = restoreToTimestamp
	}
	params.Logger.Infof("Restore: original tablet type=%v", originalType)

	// Check whether we're going to restore before changing to RESTORE type,
	// so we keep our PrimaryTermStartTime (if any) if we aren't actually restoring.
	ok, err := mysqlctl.ShouldRestore(ctx, params)
	if err != nil {
		return err
	}
	if !ok {
		params.Logger.Infof("Attempting to restore, but mysqld already contains data. Assuming vttablet was just restarted.")
		return nil
	}
	// We should not become primary after restore, because that would incorrectly
	// start a new primary term, and it's likely our data dir will be out of date.
	if originalType == topodatapb.TabletType_PRIMARY {
		originalType = tm.baseTabletType
	}
	if err := tm.tmState.ChangeTabletType(ctx, topodatapb.TabletType_RESTORE, DBActionNone); err != nil {
		return err
	}
	// Loop until a backup exists, unless we were told to give up immediately.
	var backupManifest *mysqlctl.BackupManifest
	for {
		backupManifest, err = mysqlctl.Restore(ctx, params)
		if backupManifest != nil {
			statsRestoreBackupPosition.Set(replication.EncodePosition(backupManifest.Position))
			statsRestoreBackupTime.Set(backupManifest.BackupTime)
		}
		params.Logger.Infof("Restore: got a restore manifest: %v, err=%v, waitForBackupInterval=%v", backupManifest, err, waitForBackupInterval)
		if waitForBackupInterval == 0 {
			break
		}
		// We only retry a specific set of errors. The rest we return immediately.
		if err != mysqlctl.ErrNoBackup && err != mysqlctl.ErrNoCompleteBackup {
			break
		}

		log.Infof("No backup found. Waiting %v (from -wait_for_backup_interval flag) to check again.", waitForBackupInterval)
		select {
		case <-ctx.Done():
			return ctx.Err()
		case <-time.After(waitForBackupInterval):
		}
	}

	var pos replication.Position
	if backupManifest != nil {
		pos = backupManifest.Position
		params.Logger.Infof("Restore: pos=%v", replication.EncodePosition(pos))
	}
	// If SnapshotTime is set , then apply the incremental change
	if keyspaceInfo.SnapshotTime != nil {
		params.Logger.Infof("Restore: Restoring to time %v from binlog", keyspaceInfo.SnapshotTime)
		err = tm.restoreToTimeFromBinlog(ctx, pos, keyspaceInfo.SnapshotTime)
		if err != nil {
			log.Errorf("unable to restore to the specified time %s, error : %v", keyspaceInfo.SnapshotTime.String(), err)
			return nil
		}
	}
	switch {
	case err == nil && backupManifest != nil:
		// Starting from here we won't be able to recover if we get stopped by a cancelled
		// context. Thus we use the background context to get through to the finish.
		if params.IsIncrementalRecovery() && !params.DryRun {
			// The whole point of point-in-time recovery is that we want to restore up to a given position,
			// and to NOT proceed from that position. We want to disable replication and NOT let the replica catch
			// up with the primary.
			params.Logger.Infof("Restore: disabling replication")
			if err := tm.disableReplication(context.Background()); err != nil {
				return err
			}
		} else if keyspaceInfo.KeyspaceType == topodatapb.KeyspaceType_NORMAL {
			// Reconnect to primary only for "NORMAL" keyspaces
			params.Logger.Infof("Restore: starting replication at position %v", pos)
			if err := tm.startReplication(context.Background(), pos, originalType); err != nil {
				return err
			}
		}
	case err == mysqlctl.ErrNoBackup:
		// Starting with empty database.
		// We just need to initialize replication
		_, err := tm.initializeReplication(ctx, originalType)
		if err != nil {
			return err
		}
	case err == nil && params.DryRun:
		// Do nothing here, let the rest of code run
		params.Logger.Infof("Dry run. No changes made")
	default:
		bgCtx := context.Background()
		// If anything failed, we should reset the original tablet type
		if err := tm.tmState.ChangeTabletType(bgCtx, originalType, DBActionNone); err != nil {
			log.Errorf("Could not change back to original tablet type %v: %v", originalType, err)
		}
		return vterrors.Wrap(err, "Can't restore backup")
	}

	// If we had type BACKUP or RESTORE it's better to set our type to the init_tablet_type to make result of the restore
	// similar to completely clean start from scratch.
	if (originalType == topodatapb.TabletType_BACKUP || originalType == topodatapb.TabletType_RESTORE) && initTabletType != "" {
		initType, err := topoproto.ParseTabletType(initTabletType)
		if err == nil {
			originalType = initType
		}
	}
	if params.IsIncrementalRecovery() && !params.DryRun {
		// override
		params.Logger.Infof("Restore: will set tablet type to DRAINED as this is a point in time recovery")
		originalType = topodatapb.TabletType_DRAINED
	}
	params.Logger.Infof("Restore: changing tablet type to %v for %s", originalType, tm.tabletAlias.String())
	// Change type back to original type if we're ok to serve.
	bgCtx := context.Background()
	return tm.tmState.ChangeTabletType(bgCtx, originalType, DBActionNone)
}

// restoreToTimeFromBinlog restores to the snapshot time of the keyspace
// currently this works with mysql based database only (as it uses mysql specific queries for restoring)
func (tm *TabletManager) restoreToTimeFromBinlog(ctx context.Context, pos replication.Position, restoreTime *vttime.Time) error {
	// validate the minimal settings necessary for connecting to binlog server
	if binlogHost == "" || binlogPort <= 0 || binlogUser == "" {
		log.Warning("invalid binlog server setting, restoring to last available backup.")
		return nil
	}

	timeoutCtx, cancelFnc := context.WithTimeout(ctx, timeoutForGTIDLookup)
	defer cancelFnc()

	afterGTIDPos, beforeGTIDPos, err := tm.getGTIDFromTimestamp(timeoutCtx, pos, restoreTime.Seconds)
	if err != nil {
		return err
	}

	if afterGTIDPos == "" && beforeGTIDPos == "" {
		return vterrors.New(vtrpcpb.Code_FAILED_PRECONDITION, fmt.Sprintf("unable to fetch the GTID for the specified time - %s", restoreTime.String()))
	} else if afterGTIDPos == "" && beforeGTIDPos != "" {
		log.Info("no afterGTIDPos found, which implies we reached the end of all GTID events")
	}

	log.Infof("going to restore upto the GTID - %s", afterGTIDPos)
	// when we don't have before GTID, we will take it as current backup pos's last GTID
	// this is case where someone tries to restore just to the 1st event after backup
	if beforeGTIDPos == "" {
		beforeGTIDPos = pos.GTIDSet.Last()
	}
	err = tm.catchupToGTID(timeoutCtx, afterGTIDPos, beforeGTIDPos)
	if err != nil {
		return vterrors.Wrapf(err, "unable to replicate upto desired GTID : %s", afterGTIDPos)
	}

	return nil
}

// getGTIDFromTimestamp computes 2 GTIDs based on restoreTime
// afterPos is the GTID of the first event at or after restoreTime.
// beforePos is the GTID of the last event before restoreTime. This is the GTID upto which replication will be applied
// afterPos can be used directly in the query `START SLAVE UNTIL SQL_BEFORE_GTIDS = ”`
// beforePos will be used to check if replication was able to catch up from the binlog server
func (tm *TabletManager) getGTIDFromTimestamp(ctx context.Context, pos replication.Position, restoreTime int64) (afterPos string, beforePos string, err error) {
	connParams := &mysql.ConnParams{
		Host:       binlogHost,
		Port:       binlogPort,
		Uname:      binlogUser,
		SslCa:      binlogSslCa,
		SslCert:    binlogSslCert,
		SslKey:     binlogSslKey,
		ServerName: binlogSslServerName,
	}
	if binlogPwd != "" {
		connParams.Pass = binlogPwd
	}
	if binlogSslCa != "" || binlogSslCert != "" {
		connParams.EnableSSL()
	}
	dbCfgs := &dbconfigs.DBConfigs{
		Host: connParams.Host,
		Port: connParams.Port,
	}
	dbCfgs.SetDbParams(*connParams, *connParams, *connParams)
	vsClient := vreplication.NewReplicaConnector(tm.Env, connParams)

	filter := &binlogdatapb.Filter{
		Rules: []*binlogdatapb.Rule{{
			Match: "/.*",
		}},
	}

	// get current lastPos of binlog server, so that if we hit that in vstream, we'll return from there
	binlogConn, err := mysql.Connect(ctx, connParams)
	if err != nil {
		return "", "", err
	}
	defer binlogConn.Close()
	lastPos, err := binlogConn.PrimaryPosition()
	if err != nil {
		return "", "", err
	}

	gtidsChan := make(chan []string, 1)

	go func() {
		err := vsClient.VStream(ctx, replication.EncodePosition(pos), filter, func(events []*binlogdatapb.VEvent) error {
			for _, event := range events {
				if event.Gtid != "" {
					// check if we reached the lastPos then return
					eventPos, err := replication.DecodePosition(event.Gtid)
					if err != nil {
						return err
					}

					if event.Timestamp >= restoreTime {
						afterPos = event.Gtid
						gtidsChan <- []string{event.Gtid, beforePos}
						return io.EOF
					}

					if eventPos.AtLeast(lastPos) {
						gtidsChan <- []string{"", beforePos}
						return io.EOF
					}
					beforePos = event.Gtid
				}
			}
			return nil
		})
		if err != nil && err != io.EOF {
			log.Warningf("Error using VStream to find timestamp for GTID position: %v error: %v", pos, err)
			gtidsChan <- []string{"", ""}
		}
	}()
	defer vsClient.Close()
	select {
	case val := <-gtidsChan:
		return val[0], val[1], nil
	case <-ctx.Done():
		log.Warningf("Can't find the GTID from restore time stamp, exiting.")
		return "", beforePos, vterrors.New(vtrpcpb.Code_FAILED_PRECONDITION, "unable to find GTID from the snapshot time as context timed out")
	}
}

// catchupToGTID replicates upto specified GTID from binlog server
//
// copies the data from binlog server by pointing to as replica
// waits till all events to GTID replicated
// once done, it will reset the replication
func (tm *TabletManager) catchupToGTID(ctx context.Context, afterGTIDPos string, beforeGTIDPos string) error {
	var afterGTID replication.Position
	if afterGTIDPos != "" {
		var err error
		afterGTID, err = replication.DecodePosition(afterGTIDPos)
		if err != nil {
			return err
		}
	}

	beforeGTIDPosParsed, err := replication.DecodePosition(beforeGTIDPos)
	if err != nil {
		return err
	}

	if err := tm.MysqlDaemon.CatchupToGTID(ctx, afterGTID); err != nil {
		return vterrors.Wrap(err, fmt.Sprintf("failed to restart the replication until %s GTID", afterGTID.GTIDSet.Last()))
	}
	log.Infof("Waiting for position to reach", beforeGTIDPosParsed.GTIDSet.Last())
	// Could not use `agent.MysqlDaemon.WaitSourcePos` as replication is stopped with `START REPLICA UNTIL SQL_BEFORE_GTIDS`
	// this is as per https://dev.mysql.com/doc/refman/8.0/en/start-replica.html
	// We need to wait until replication catches upto the specified afterGTIDPos
	chGTIDCaughtup := make(chan bool)
	go func() {
		timeToWait := time.Now().Add(timeoutForGTIDLookup)
		for time.Now().Before(timeToWait) {
			pos, err := tm.MysqlDaemon.PrimaryPosition(ctx)
			if err != nil {
				chGTIDCaughtup <- false
			}

			if pos.AtLeast(beforeGTIDPosParsed) {
				chGTIDCaughtup <- true
			}
			select {
			case <-ctx.Done():
				chGTIDCaughtup <- false
			default:
				time.Sleep(300 * time.Millisecond)
			}
		}
	}()
	select {
	case resp := <-chGTIDCaughtup:
		if resp {
			if err := tm.MysqlDaemon.StopReplication(ctx, nil); err != nil {
				return vterrors.Wrap(err, "failed to stop replication")
			}
			if err := tm.MysqlDaemon.ResetReplicationParameters(ctx); err != nil {
				return vterrors.Wrap(err, "failed to reset replication")
			}

			return nil
		}
		return vterrors.Wrap(err, "error while fetching the current GTID position")
	case <-ctx.Done():
		log.Warningf("Could not copy up to GTID.")
		return vterrors.Wrapf(err, "context timeout while restoring up to specified GTID - %s", beforeGTIDPos)
	}
}

// disableReplication stops and resets replication on the mysql server. It moreover sets impossible replication
// source params, so that the replica can't possibly reconnect. It would take a `CHANGE [MASTER|REPLICATION SOURCE] TO ...` to
// make the mysql server replicate again (available via tm.MysqlDaemon.SetReplicationPosition)
func (tm *TabletManager) disableReplication(ctx context.Context) error {
	if err := tm.MysqlDaemon.StopReplication(ctx, nil); err != nil {
		return vterrors.Wrap(err, "failed to stop replication")
	}
	if err := tm.MysqlDaemon.ResetReplicationParameters(ctx); err != nil {
		return vterrors.Wrap(err, "failed to reset replication")
	}

	if err := tm.MysqlDaemon.SetReplicationSource(ctx, "//", 0, 0, false, true); err != nil {
		return vterrors.Wrap(err, "failed to disable replication")
	}

	return nil
}

func (tm *TabletManager) startReplication(ctx context.Context, pos replication.Position, tabletType topodatapb.TabletType) error {
	if err := tm.MysqlDaemon.StopReplication(ctx, nil); err != nil {
		return vterrors.Wrap(err, "failed to stop replication")
	}
	if err := tm.MysqlDaemon.ResetReplicationParameters(ctx); err != nil {
		return vterrors.Wrap(err, "failed to reset replication")
	}

	// Set the position at which to resume from the primary.
	if err := tm.MysqlDaemon.SetReplicationPosition(ctx, pos); err != nil {
		return vterrors.Wrap(err, "failed to set replication position")
	}

	primary, err := tm.initializeReplication(ctx, tabletType)
	// If we ran into an error while initializing replication, then there is no point in waiting for catch-up.
	// Also, if there is no primary tablet in the shard, we don't need to proceed further.
	if err != nil || primary == nil {
		return err
	}

	// wait for reliable replication_lag_seconds
	// we have pos where we want to resume from
	// if PrimaryPosition is the same, that means no writes
	// have happened to primary, so we are up-to-date
	// otherwise, wait for replica's Position to change from
	// the initial pos before proceeding
	tmc := tmclient.NewTabletManagerClient()
	defer tmc.Close()
	remoteCtx, remoteCancel := context.WithTimeout(ctx, topo.RemoteOperationTimeout)
	defer remoteCancel()
	posStr, err := tmc.PrimaryPosition(remoteCtx, primary.Tablet)
	if err != nil {
		// It is possible that though PrimaryAlias is set, the primary tablet is unreachable
		// Log a warning and let tablet restore in that case
		// If we had instead considered this fatal, all tablets would crash-loop
		// until a primary appears, which would make it impossible to elect a primary.
		log.Warningf("Can't get primary replication position after restore: %v", err)
		return nil
	}
	primaryPos, err := replication.DecodePosition(posStr)
	if err != nil {
		return vterrors.Wrapf(err, "can't decode primary replication position: %q", posStr)
	}

	if !pos.Equal(primaryPos) {
		for {
			if err := ctx.Err(); err != nil {
				return err
			}
<<<<<<< HEAD
			status, err := tm.MysqlDaemon.ReplicationStatusWithContext(ctx)
=======
			status, err := tm.MysqlDaemon.ReplicationStatus(ctx)
>>>>>>> 0a864494
			if err != nil {
				return vterrors.Wrap(err, "can't get replication status")
			}
			newPos := status.Position
			if !newPos.Equal(pos) {
				break
			}
			time.Sleep(1 * time.Second)
		}
	}

	return nil
}<|MERGE_RESOLUTION|>--- conflicted
+++ resolved
@@ -620,11 +620,7 @@
 			if err := ctx.Err(); err != nil {
 				return err
 			}
-<<<<<<< HEAD
-			status, err := tm.MysqlDaemon.ReplicationStatusWithContext(ctx)
-=======
 			status, err := tm.MysqlDaemon.ReplicationStatus(ctx)
->>>>>>> 0a864494
 			if err != nil {
 				return vterrors.Wrap(err, "can't get replication status")
 			}
