/*
Copyright 2020 The Vitess Authors.

Licensed under the Apache License, Version 2.0 (the "License");
you may not use this file except in compliance with the License.
You may obtain a copy of the License at

    http://www.apache.org/licenses/LICENSE-2.0

Unless required by applicable law or agreed to in writing, software
distributed under the License is distributed on an "AS IS" BASIS,
WITHOUT WARRANTIES OR CONDITIONS OF ANY KIND, either express or implied.
See the License for the specific language governing permissions and
limitations under the License.
*/

package repltracker

import (
	"context"
	"sync"
	"time"

	"vitess.io/vitess/go/stats"
	"vitess.io/vitess/go/vt/mysqlctl"
	"vitess.io/vitess/go/vt/vterrors"

	vtrpcpb "vitess.io/vitess/go/vt/proto/vtrpc"
)

var replicationLagSeconds = stats.NewGauge("replicationLagSec", "replication lag in seconds")

type poller struct {
	mysqld mysqlctl.MysqlDaemon

	mu           sync.Mutex
	lag          time.Duration
	timeRecorded time.Time
}

func (p *poller) InitDBConfig(mysqld mysqlctl.MysqlDaemon) {
	p.mysqld = mysqld
}

func (p *poller) Status() (time.Duration, error) {
	p.mu.Lock()
	defer p.mu.Unlock()

<<<<<<< HEAD
	ctx, cancel := context.WithTimeout(context.Background(), 1*time.Second)
	defer cancel()

	status, err := p.mysqld.ReplicationStatusWithContext(ctx)
=======
	ctx, cancel := context.WithTimeout(context.Background(), 5*time.Second)
	defer cancel()
	status, err := p.mysqld.ReplicationStatus(ctx)
>>>>>>> 0a864494
	if err != nil {
		return 0, err
	}

	// If replication is not currently running or we don't know what the lag is -- most commonly
	// because the replica mysqld is in the process of trying to start replicating from its source
	// but it hasn't yet reached the point where it can calculate the seconds_behind_source
	// value and it's thus NULL -- then we will estimate the lag ourselves using the last seen
	// value + the time elapsed since.
	if !status.Healthy() || status.ReplicationLagUnknown {
		if p.timeRecorded.IsZero() {
			return 0, vterrors.Errorf(vtrpcpb.Code_UNAVAILABLE, "replication is not running")
		}
		return time.Since(p.timeRecorded) + p.lag, nil
	}

	p.lag = time.Duration(status.ReplicationLagSeconds) * time.Second
	p.timeRecorded = time.Now()
	replicationLagSeconds.Set(int64(p.lag.Seconds()))
	return p.lag, nil
}<|MERGE_RESOLUTION|>--- conflicted
+++ resolved
@@ -46,16 +46,9 @@
 	p.mu.Lock()
 	defer p.mu.Unlock()
 
-<<<<<<< HEAD
-	ctx, cancel := context.WithTimeout(context.Background(), 1*time.Second)
-	defer cancel()
-
-	status, err := p.mysqld.ReplicationStatusWithContext(ctx)
-=======
 	ctx, cancel := context.WithTimeout(context.Background(), 5*time.Second)
 	defer cancel()
 	status, err := p.mysqld.ReplicationStatus(ctx)
->>>>>>> 0a864494
 	if err != nil {
 		return 0, err
 	}
