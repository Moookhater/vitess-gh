--- conflicted
+++ resolved
@@ -59,21 +59,15 @@
 		if table == nil {
 			return nil, vterrors.Errorf(vtrpc.Code_INVALID_ARGUMENT, "table does not exists: %s", ddlStatement.GetTable().Name.String())
 		}
-<<<<<<< HEAD
-		stmt.SetTable("", table.Name.String())
+		ddlStatement.SetTable("", table.Name.String())
 	case *sqlparser.DDL, *sqlparser.CreateView:
 		// For Create View, etc it is only required that the keyspace exist
 		// We should remove the keyspace name from the table name, as the database name in MySQL might be different than the keyspace name
-		destination, keyspace, _, err = vschema.TargetDestination(stmt.GetTable().Qualifier.String())
-=======
-		ddlStatement.SetTable("", table.Name.String())
-	case *sqlparser.DDL:
 		destination, keyspace, _, err = vschema.TargetDestination(ddlStatement.GetTable().Qualifier.String())
->>>>>>> b38a1903
 		if err != nil {
 			return nil, err
 		}
-		stmt.SetTable("", stmt.GetTable().Name.String())
+		ddlStatement.SetTable("", ddlStatement.GetTable().Name.String())
 	}
 
 	if destination == nil {
