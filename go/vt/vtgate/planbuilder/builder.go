/*
Copyright 2019 The Vitess Authors.

Licensed under the Apache License, Version 2.0 (the "License");
you may not use this file except in compliance with the License.
You may obtain a copy of the License at

    http://www.apache.org/licenses/LICENSE-2.0

Unless required by applicable law or agreed to in writing, software
distributed under the License is distributed on an "AS IS" BASIS,
WITHOUT WARRANTIES OR CONDITIONS OF ANY KIND, either express or implied.
See the License for the specific language governing permissions and
limitations under the License.
*/

package planbuilder

import (
	"errors"
	"sort"

	"vitess.io/vitess/go/sqltypes"
	querypb "vitess.io/vitess/go/vt/proto/query"
	"vitess.io/vitess/go/vt/vtgate/semantics"

	"vitess.io/vitess/go/vt/vterrors"

	"vitess.io/vitess/go/vt/key"
	"vitess.io/vitess/go/vt/sqlparser"
	"vitess.io/vitess/go/vt/vtgate/engine"
	"vitess.io/vitess/go/vt/vtgate/vindexes"

	topodatapb "vitess.io/vitess/go/vt/proto/topodata"
	vtrpcpb "vitess.io/vitess/go/vt/proto/vtrpc"
)

// ContextVSchema defines the interface for this package to fetch
// info about tables.
type ContextVSchema interface {
	FindTable(tablename sqlparser.TableName) (*vindexes.Table, string, topodatapb.TabletType, key.Destination, error)
	FindTableOrVindex(tablename sqlparser.TableName) (*vindexes.Table, vindexes.Vindex, string, topodatapb.TabletType, key.Destination, error)
	DefaultKeyspace() (*vindexes.Keyspace, error)
	TargetString() string
	Destination() key.Destination
	TabletType() topodatapb.TabletType
	TargetDestination(qualifier string) (key.Destination, *vindexes.Keyspace, topodatapb.TabletType, error)
	AnyKeyspace() (*vindexes.Keyspace, error)
	FirstSortedKeyspace() (*vindexes.Keyspace, error)
	SysVarSetEnabled() bool
	KeyspaceExists(keyspace string) bool
	AllKeyspace() ([]*vindexes.Keyspace, error)
	GetSemTable() *semantics.SemTable
	Planner() PlannerVersion
}

// PlannerVersion is an alias here to make the code more readable
type PlannerVersion = querypb.ExecuteOptions_PlannerVersion

const (
	// V3 is also the default planner
	V3 = querypb.ExecuteOptions_V3
	// Gen4 uses the default Gen4 planner, which is the greedy planner
	Gen4 = querypb.ExecuteOptions_Gen4
	// Gen4GreedyOnly uses only the faster greedy planner
	Gen4GreedyOnly = querypb.ExecuteOptions_Gen4Greedy
	// Gen4Left2Right tries to emulate the V3 planner by only joining plans in the order they are listed in the FROM-clause
	Gen4Left2Right = querypb.ExecuteOptions_Gen4Left2Right
	// Gen4WithFallback first attempts to use the Gen4 planner, and if that fails, uses the V3 planner instead
	Gen4WithFallback = querypb.ExecuteOptions_Gen4WithFallback
)

type truncater interface {
	SetTruncateColumnCount(int)
}

// TestBuilder builds a plan for a query based on the specified vschema.
// This method is only used from tests
func TestBuilder(query string, vschema ContextVSchema) (*engine.Plan, error) {
	stmt, err := sqlparser.Parse(query)
	if err != nil {
		return nil, err
	}
	result, err := sqlparser.RewriteAST(stmt, "")
	if err != nil {
		return nil, err
	}

	return BuildFromStmt(query, result.AST, vschema, result.BindVarNeeds)
}

// ErrPlanNotSupported is an error for plan building not supported
var ErrPlanNotSupported = errors.New("plan building not supported")

// BuildFromStmt builds a plan based on the AST provided.
func BuildFromStmt(query string, stmt sqlparser.Statement, vschema ContextVSchema, bindVarNeeds *sqlparser.BindVarNeeds) (*engine.Plan, error) {

	instruction, err := createInstructionFor(query, stmt, vschema)
	if err != nil {
		return nil, err
	}
	plan := &engine.Plan{
		Type:         sqlparser.ASTToStatementType(stmt),
		Original:     query,
		Instructions: instruction,
		BindVarNeeds: bindVarNeeds,
	}
	return plan, nil
}

func getConfiguredPlanner(vschema ContextVSchema) (selectPlanner, error) {
	switch vschema.Planner() {
	case Gen4, Gen4Left2Right, Gen4GreedyOnly:
		return gen4Planner, nil
	case Gen4WithFallback:
		fp := &fallbackPlanner{
			primary:  gen4Planner,
			fallback: buildSelectPlan,
		}
		return fp.plan, nil
	default:
		// default is v3 plan
		return buildSelectPlan, nil
	}
}

func buildRoutePlan(stmt sqlparser.Statement, vschema ContextVSchema, f func(statement sqlparser.Statement, schema ContextVSchema) (engine.Primitive, error)) (engine.Primitive, error) {
	if vschema.Destination() != nil {
		return buildPlanForBypass(stmt, vschema)
	}
	return f(stmt, vschema)
}

type selectPlanner func(query string) func(sqlparser.Statement, ContextVSchema) (engine.Primitive, error)

func createInstructionFor(query string, stmt sqlparser.Statement, vschema ContextVSchema) (engine.Primitive, error) {
	switch stmt := stmt.(type) {
	case *sqlparser.Select:
		configuredPlanner, err := getConfiguredPlanner(vschema)
		if err != nil {
			return nil, err
		}
		return buildRoutePlan(stmt, vschema, configuredPlanner(query))
	case *sqlparser.Insert:
		return buildRoutePlan(stmt, vschema, buildInsertPlan)
	case *sqlparser.Update:
		return buildRoutePlan(stmt, vschema, buildUpdatePlan)
	case *sqlparser.Delete:
		return buildRoutePlan(stmt, vschema, buildDeletePlan)
	case *sqlparser.Union:
		return buildRoutePlan(stmt, vschema, buildUnionPlan)
	case sqlparser.DDLStatement:
		return buildGeneralDDLPlan(query, stmt, vschema)
	case *sqlparser.AlterVschema:
		return buildVSchemaDDLPlan(stmt, vschema)
	case *sqlparser.Use:
		return buildUsePlan(stmt, vschema)
	case sqlparser.Explain:
		return buildExplainPlan(stmt, vschema)
	case *sqlparser.OtherRead, *sqlparser.OtherAdmin:
		return buildOtherReadAndAdmin(query, vschema)
	case *sqlparser.Set:
		return buildSetPlan(stmt, vschema)
	case *sqlparser.Load:
		return buildLoadPlan(query, vschema)
	case sqlparser.DBDDLStatement:
		return buildRoutePlan(stmt, vschema, buildDBDDLPlan)
	case *sqlparser.SetTransaction:
		return nil, ErrPlanNotSupported
	case *sqlparser.Begin, *sqlparser.Commit, *sqlparser.Rollback, *sqlparser.Savepoint, *sqlparser.SRollback, *sqlparser.Release:
		// Empty by design. Not executed by a plan
		return nil, nil
	case *sqlparser.Show:
		return buildShowPlan(stmt, vschema)
	case *sqlparser.LockTables:
		return buildRoutePlan(stmt, vschema, buildLockPlan)
	case *sqlparser.UnlockTables:
		return buildRoutePlan(stmt, vschema, buildUnlockPlan)
	case *sqlparser.Flush:
		return buildFlushPlan(stmt, vschema)
	case *sqlparser.CallProc:
		return buildCallProcPlan(stmt, vschema)
	}

	return nil, vterrors.Errorf(vtrpcpb.Code_INTERNAL, "BUG: unexpected statement type: %T", stmt)
}

func buildDBDDLPlan(stmt sqlparser.Statement, vschema ContextVSchema) (engine.Primitive, error) {
	dbDDLstmt := stmt.(sqlparser.DBDDLStatement)
	ksName := dbDDLstmt.GetDatabaseName()
	if ksName == "" {
		ks, err := vschema.DefaultKeyspace()
		if err != nil {
			return nil, err
		}
		ksName = ks.Name
	}
	ksExists := vschema.KeyspaceExists(ksName)

	switch dbDDL := dbDDLstmt.(type) {
	case *sqlparser.DropDatabase:
		if dbDDL.IfExists && !ksExists {
			return engine.NewRowsPrimitive(make([][]sqltypes.Value, 0), make([]*querypb.Field, 0)), nil
		}
		if !ksExists {
			return nil, vterrors.NewErrorf(vtrpcpb.Code_NOT_FOUND, vterrors.DbDropExists, "Can't drop database '%s'; database doesn't exists", ksName)
		}
<<<<<<< HEAD
		return engine.CreateDropCreateDatabase(dbDDL.DBName, "drop", func() error { return databaseCreator.DropDatabase(dbDDL) }), nil
=======
		return nil, vterrors.New(vtrpcpb.Code_UNIMPLEMENTED, "drop database is not supported")
>>>>>>> 6493f556
	case *sqlparser.AlterDatabase:
		if !ksExists {
			return nil, vterrors.NewErrorf(vtrpcpb.Code_NOT_FOUND, vterrors.BadDb, "Can't alter database '%s'; unknown database", ksName)
		}
		return nil, vterrors.New(vtrpcpb.Code_UNIMPLEMENTED, "alter database is not supported")
	case *sqlparser.CreateDatabase:
		if dbDDL.IfNotExists && ksExists {
			return engine.NewRowsPrimitive(make([][]sqltypes.Value, 0), make([]*querypb.Field, 0)), nil
		}
		if !dbDDL.IfNotExists && ksExists {
			return nil, vterrors.NewErrorf(vtrpcpb.Code_ALREADY_EXISTS, vterrors.DbCreateExists, "Can't create database '%s'; database exists", ksName)
		}
<<<<<<< HEAD
		return engine.CreateDropCreateDatabase(dbDDL.DBName, "create", func() error { return databaseCreator.CreateDatabase(dbDDL) }), nil
=======
		return nil, vterrors.New(vtrpcpb.Code_UNIMPLEMENTED, "create database is not supported")
>>>>>>> 6493f556
	}
	return nil, vterrors.Errorf(vtrpcpb.Code_INTERNAL, "[BUG] database ddl not recognized: %s", sqlparser.String(dbDDLstmt))
}

func buildLoadPlan(query string, vschema ContextVSchema) (engine.Primitive, error) {
	keyspace, err := vschema.DefaultKeyspace()
	if err != nil {
		return nil, err
	}

	destination := vschema.Destination()
	if destination == nil {
		if keyspace.Sharded {
			return nil, vterrors.Errorf(vtrpcpb.Code_UNIMPLEMENTED, "LOAD is not supported on sharded database")
		}
		destination = key.DestinationAnyShard{}
	}

	return &engine.Send{
		Keyspace:          keyspace,
		TargetDestination: destination,
		Query:             query,
		IsDML:             true,
		SingleShardOnly:   true,
	}, nil
}

func buildVSchemaDDLPlan(stmt *sqlparser.AlterVschema, vschema ContextVSchema) (engine.Primitive, error) {
	_, keyspace, _, err := vschema.TargetDestination(stmt.Table.Qualifier.String())
	if err != nil {
		return nil, err
	}
	return &engine.AlterVSchema{
		Keyspace:        keyspace,
		AlterVschemaDDL: stmt,
	}, nil
}

func buildFlushPlan(stmt *sqlparser.Flush, vschema ContextVSchema) (engine.Primitive, error) {
	if len(stmt.TableNames) == 0 {
		return buildFlushOptions(stmt, vschema)
	}
	return buildFlushTables(stmt, vschema)
}

func buildFlushOptions(stmt *sqlparser.Flush, vschema ContextVSchema) (engine.Primitive, error) {
	destination, keyspace, _, err := vschema.TargetDestination("")
	if err != nil {
		return nil, err
	}
	return &engine.Send{
		Keyspace:          keyspace,
		TargetDestination: destination,
		Query:             sqlparser.String(stmt),
		IsDML:             false,
		SingleShardOnly:   false,
	}, nil
}

func buildFlushTables(stmt *sqlparser.Flush, vschema ContextVSchema) (engine.Primitive, error) {
	type sendDest struct {
		ks   *vindexes.Keyspace
		dest key.Destination
	}

	flushStatements := map[sendDest]*sqlparser.Flush{}
	for i, tab := range stmt.TableNames {
		var destinationTab key.Destination
		var keyspaceTab *vindexes.Keyspace
		var table *vindexes.Table
		var err error
		table, _, _, _, destinationTab, err = vschema.FindTableOrVindex(tab)

		if err != nil {
			return nil, err
		}
		if table == nil {
			return nil, vindexes.NotFoundError{TableName: tab.Name.String()}
		}
		keyspaceTab = table.Keyspace
		stmt.TableNames[i] = sqlparser.TableName{
			Name: table.Name,
		}
		if destinationTab == nil {
			destinationTab = key.DestinationAllShards{}
		}

		flush, isAvail := flushStatements[sendDest{keyspaceTab, destinationTab}]
		if isAvail {
			flush.TableNames = append(flush.TableNames, stmt.TableNames[i])
		} else {
			flush = &sqlparser.Flush{
				IsLocal:      stmt.IsLocal,
				FlushOptions: nil,
				TableNames:   sqlparser.TableNames{stmt.TableNames[i]},
				WithLock:     stmt.WithLock,
				ForExport:    stmt.ForExport,
			}
		}
		flushStatements[sendDest{keyspaceTab, destinationTab}] = flush
	}

	if len(flushStatements) == 1 {
		for sendDest, flush := range flushStatements {
			return &engine.Send{
				Keyspace:          sendDest.ks,
				TargetDestination: sendDest.dest,
				Query:             sqlparser.String(flush),
				IsDML:             false,
				SingleShardOnly:   false,
			}, nil
		}
	}

	keys := make([]sendDest, len(flushStatements))

	// Collect keys of the map
	i := 0
	for k := range flushStatements {
		keys[i] = k
		i++
	}

	sort.Slice(keys, func(i, j int) bool {
		return keys[i].ks.Name < keys[j].ks.Name
	})

	finalPlan := &engine.Concatenate{
		Sources: nil,
	}
	for _, sendDest := range keys {
		plan := &engine.Send{
			Keyspace:          sendDest.ks,
			TargetDestination: sendDest.dest,
			Query:             sqlparser.String(flushStatements[sendDest]),
			IsDML:             false,
			SingleShardOnly:   false,
		}
		finalPlan.Sources = append(finalPlan.Sources, plan)
	}

	return finalPlan, nil
}<|MERGE_RESOLUTION|>--- conflicted
+++ resolved
@@ -205,11 +205,7 @@
 		if !ksExists {
 			return nil, vterrors.NewErrorf(vtrpcpb.Code_NOT_FOUND, vterrors.DbDropExists, "Can't drop database '%s'; database doesn't exists", ksName)
 		}
-<<<<<<< HEAD
-		return engine.CreateDropCreateDatabase(dbDDL.DBName, "drop", func() error { return databaseCreator.DropDatabase(dbDDL) }), nil
-=======
-		return nil, vterrors.New(vtrpcpb.Code_UNIMPLEMENTED, "drop database is not supported")
->>>>>>> 6493f556
+		return engine.CreateDropCreateDatabase(dbDDL.DBName, "drop", func(_ engine.VCursor) error { return databaseCreator.DropDatabase(dbDDL) }), nil
 	case *sqlparser.AlterDatabase:
 		if !ksExists {
 			return nil, vterrors.NewErrorf(vtrpcpb.Code_NOT_FOUND, vterrors.BadDb, "Can't alter database '%s'; unknown database", ksName)
@@ -222,11 +218,7 @@
 		if !dbDDL.IfNotExists && ksExists {
 			return nil, vterrors.NewErrorf(vtrpcpb.Code_ALREADY_EXISTS, vterrors.DbCreateExists, "Can't create database '%s'; database exists", ksName)
 		}
-<<<<<<< HEAD
-		return engine.CreateDropCreateDatabase(dbDDL.DBName, "create", func() error { return databaseCreator.CreateDatabase(dbDDL) }), nil
-=======
-		return nil, vterrors.New(vtrpcpb.Code_UNIMPLEMENTED, "create database is not supported")
->>>>>>> 6493f556
+		return engine.CreateDropCreateDatabase(dbDDL.DBName, "create", func(_ engine.VCursor) error { return databaseCreator.CreateDatabase(dbDDL) }), nil
 	}
 	return nil, vterrors.Errorf(vtrpcpb.Code_INTERNAL, "[BUG] database ddl not recognized: %s", sqlparser.String(dbDDLstmt))
 }
