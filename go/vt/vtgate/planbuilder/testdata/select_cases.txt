# No column referenced
"select 1 from user"
{
  "QueryType": "SELECT",
  "Original": "select 1 from user",
  "Instructions": {
    "OperatorType": "Route",
    "Variant": "SelectScatter",
    "Keyspace": {
      "Name": "user",
      "Sharded": true
    },
    "FieldQuery": "select 1 from `user` where 1 != 1",
    "Query": "select 1 from `user`",
    "Table": "`user`"
  }
}
Gen4 plan same as above

# '*' expression for simple route
"select user.* from user"
{
  "QueryType": "SELECT",
  "Original": "select user.* from user",
  "Instructions": {
    "OperatorType": "Route",
    "Variant": "SelectScatter",
    "Keyspace": {
      "Name": "user",
      "Sharded": true
    },
    "FieldQuery": "select `user`.* from `user` where 1 != 1",
    "Query": "select `user`.* from `user`",
    "Table": "`user`"
  }
}
Gen4 plan same as above

# unqualified '*' expression for simple route
"select * from user"
{
  "QueryType": "SELECT",
  "Original": "select * from user",
  "Instructions": {
    "OperatorType": "Route",
    "Variant": "SelectScatter",
    "Keyspace": {
      "Name": "user",
      "Sharded": true
    },
    "FieldQuery": "select * from `user` where 1 != 1",
    "Query": "select * from `user`",
    "Table": "`user`"
  }
}
Gen4 plan same as above

# select with timeout directive sets QueryTimeout in the route
"select /*vt+ QUERY_TIMEOUT_MS=1000 */ * from user"
{
  "QueryType": "SELECT",
  "Original": "select /*vt+ QUERY_TIMEOUT_MS=1000 */ * from user",
  "Instructions": {
    "OperatorType": "Route",
    "Variant": "SelectScatter",
    "Keyspace": {
      "Name": "user",
      "Sharded": true
    },
    "FieldQuery": "select * from `user` where 1 != 1",
    "Query": "select /*vt+ QUERY_TIMEOUT_MS=1000 */ * from `user`",
    "QueryTimeout": 1000,
    "Table": "`user`"
  }
}
Gen4 plan same as above

# select aggregation with timeout directive sets QueryTimeout in the route
"select /*vt+ QUERY_TIMEOUT_MS=1000 */ count(*) from user"
{
  "QueryType": "SELECT",
  "Original": "select /*vt+ QUERY_TIMEOUT_MS=1000 */ count(*) from user",
  "Instructions": {
    "OperatorType": "Aggregate",
    "Variant": "Ordered",
    "Aggregates": "count(0)",
    "Inputs": [
      {
        "OperatorType": "Route",
        "Variant": "SelectScatter",
        "Keyspace": {
          "Name": "user",
          "Sharded": true
        },
        "FieldQuery": "select count(*) from `user` where 1 != 1",
        "Query": "select /*vt+ QUERY_TIMEOUT_MS=1000 */ count(*) from `user`",
        "QueryTimeout": 1000,
        "Table": "`user`"
      }
    ]
  }
}
{
  "QueryType": "SELECT",
  "Original": "select /*vt+ QUERY_TIMEOUT_MS=1000 */ count(*) from user",
  "Instructions": {
    "OperatorType": "Aggregate",
    "Variant": "Ordered",
    "Aggregates": "count(0) AS count(*)",
    "Inputs": [
      {
        "OperatorType": "Route",
        "Variant": "SelectScatter",
        "Keyspace": {
          "Name": "user",
          "Sharded": true
        },
        "FieldQuery": "select count(*) from `user` where 1 != 1",
        "Query": "select /*vt+ QUERY_TIMEOUT_MS=1000 */ count(*) from `user`",
        "QueryTimeout": 1000,
        "Table": "`user`"
      }
    ]
  }
}

# select limit with timeout directive sets QueryTimeout in the route
"select /*vt+ QUERY_TIMEOUT_MS=1000 */ * from user limit 10"
{
  "QueryType": "SELECT",
  "Original": "select /*vt+ QUERY_TIMEOUT_MS=1000 */ * from user limit 10",
  "Instructions": {
    "OperatorType": "Limit",
    "Count": 10,
    "Inputs": [
      {
        "OperatorType": "Route",
        "Variant": "SelectScatter",
        "Keyspace": {
          "Name": "user",
          "Sharded": true
        },
        "FieldQuery": "select * from `user` where 1 != 1",
        "Query": "select /*vt+ QUERY_TIMEOUT_MS=1000 */ * from `user` limit :__upper_limit",
        "QueryTimeout": 1000,
        "Table": "`user`"
      }
    ]
  }
}
Gen4 plan same as above

# select with partial scatter directive
"select /*vt+ SCATTER_ERRORS_AS_WARNINGS */ * from user"
{
  "QueryType": "SELECT",
  "Original": "select /*vt+ SCATTER_ERRORS_AS_WARNINGS */ * from user",
  "Instructions": {
    "OperatorType": "Route",
    "Variant": "SelectScatter",
    "Keyspace": {
      "Name": "user",
      "Sharded": true
    },
    "FieldQuery": "select * from `user` where 1 != 1",
    "Query": "select /*vt+ SCATTER_ERRORS_AS_WARNINGS */ * from `user`",
    "ScatterErrorsAsWarnings": true,
    "Table": "`user`"
  }
}
Gen4 plan same as above

# select aggregation with partial scatter directive
"select /*vt+ SCATTER_ERRORS_AS_WARNINGS=1 */ count(*) from user"
{
  "QueryType": "SELECT",
  "Original": "select /*vt+ SCATTER_ERRORS_AS_WARNINGS=1 */ count(*) from user",
  "Instructions": {
    "OperatorType": "Aggregate",
    "Variant": "Ordered",
    "Aggregates": "count(0)",
    "Inputs": [
      {
        "OperatorType": "Route",
        "Variant": "SelectScatter",
        "Keyspace": {
          "Name": "user",
          "Sharded": true
        },
        "FieldQuery": "select count(*) from `user` where 1 != 1",
        "Query": "select /*vt+ SCATTER_ERRORS_AS_WARNINGS=1 */ count(*) from `user`",
        "ScatterErrorsAsWarnings": true,
        "Table": "`user`"
      }
    ]
  }
}
{
  "QueryType": "SELECT",
  "Original": "select /*vt+ SCATTER_ERRORS_AS_WARNINGS=1 */ count(*) from user",
  "Instructions": {
    "OperatorType": "Aggregate",
    "Variant": "Ordered",
    "Aggregates": "count(0) AS count(*)",
    "Inputs": [
      {
        "OperatorType": "Route",
        "Variant": "SelectScatter",
        "Keyspace": {
          "Name": "user",
          "Sharded": true
        },
        "FieldQuery": "select count(*) from `user` where 1 != 1",
        "Query": "select /*vt+ SCATTER_ERRORS_AS_WARNINGS=1 */ count(*) from `user`",
        "ScatterErrorsAsWarnings": true,
        "Table": "`user`"
      }
    ]
  }
}

# select aggregation with partial scatter directive - added comments to try to confuse the hint extraction
"/*VT_SPAN_CONTEXT=123*/select /*vt+ SCATTER_ERRORS_AS_WARNINGS=1 */ count(*) from user"
{
  "QueryType": "SELECT",
  "Original": "/*VT_SPAN_CONTEXT=123*/select /*vt+ SCATTER_ERRORS_AS_WARNINGS=1 */ count(*) from user",
  "Instructions": {
    "OperatorType": "Aggregate",
    "Variant": "Ordered",
    "Aggregates": "count(0)",
    "Inputs": [
      {
        "OperatorType": "Route",
        "Variant": "SelectScatter",
        "Keyspace": {
          "Name": "user",
          "Sharded": true
        },
        "FieldQuery": "select count(*) from `user` where 1 != 1",
        "Query": "select /*vt+ SCATTER_ERRORS_AS_WARNINGS=1 */ count(*) from `user`",
        "ScatterErrorsAsWarnings": true,
        "Table": "`user`"
      }
    ]
  }
}
{
  "QueryType": "SELECT",
  "Original": "/*VT_SPAN_CONTEXT=123*/select /*vt+ SCATTER_ERRORS_AS_WARNINGS=1 */ count(*) from user",
  "Instructions": {
    "OperatorType": "Aggregate",
    "Variant": "Ordered",
    "Aggregates": "count(0) AS count(*)",
    "Inputs": [
      {
        "OperatorType": "Route",
        "Variant": "SelectScatter",
        "Keyspace": {
          "Name": "user",
          "Sharded": true
        },
        "FieldQuery": "select count(*) from `user` where 1 != 1",
        "Query": "select /*vt+ SCATTER_ERRORS_AS_WARNINGS=1 */ count(*) from `user`",
        "ScatterErrorsAsWarnings": true,
        "Table": "`user`"
      }
    ]
  }
}

# select limit with partial scatter directive
"select /*vt+ SCATTER_ERRORS_AS_WARNINGS=1 */ * from user limit 10"
{
  "QueryType": "SELECT",
  "Original": "select /*vt+ SCATTER_ERRORS_AS_WARNINGS=1 */ * from user limit 10",
  "Instructions": {
    "OperatorType": "Limit",
    "Count": 10,
    "Inputs": [
      {
        "OperatorType": "Route",
        "Variant": "SelectScatter",
        "Keyspace": {
          "Name": "user",
          "Sharded": true
        },
        "FieldQuery": "select * from `user` where 1 != 1",
        "Query": "select /*vt+ SCATTER_ERRORS_AS_WARNINGS=1 */ * from `user` limit :__upper_limit",
        "ScatterErrorsAsWarnings": true,
        "Table": "`user`"
      }
    ]
  }
}
Gen4 plan same as above

# qualified '*' expression for simple route
"select user.* from user"
{
  "QueryType": "SELECT",
  "Original": "select user.* from user",
  "Instructions": {
    "OperatorType": "Route",
    "Variant": "SelectScatter",
    "Keyspace": {
      "Name": "user",
      "Sharded": true
    },
    "FieldQuery": "select `user`.* from `user` where 1 != 1",
    "Query": "select `user`.* from `user`",
    "Table": "`user`"
  }
}
Gen4 plan same as above

# fully qualified '*' expression for simple route
"select user.user.* from user.user"
{
  "QueryType": "SELECT",
  "Original": "select user.user.* from user.user",
  "Instructions": {
    "OperatorType": "Route",
    "Variant": "SelectScatter",
    "Keyspace": {
      "Name": "user",
      "Sharded": true
    },
    "FieldQuery": "select `user`.* from `user` where 1 != 1",
    "Query": "select `user`.* from `user`",
    "Table": "`user`"
  }
}
Gen4 plan same as above

# select * from authoritative table
"select * from authoritative"
{
  "QueryType": "SELECT",
  "Original": "select * from authoritative",
  "Instructions": {
    "OperatorType": "Route",
    "Variant": "SelectScatter",
    "Keyspace": {
      "Name": "user",
      "Sharded": true
    },
    "FieldQuery": "select user_id, col1, col2 from authoritative where 1 != 1",
    "Query": "select user_id, col1, col2 from authoritative",
    "Table": "authoritative"
  }
}
Gen4 plan same as above

# select * from join of authoritative tables
"select * from authoritative a join authoritative b on a.user_id=b.user_id"
{
  "QueryType": "SELECT",
  "Original": "select * from authoritative a join authoritative b on a.user_id=b.user_id",
  "Instructions": {
    "OperatorType": "Route",
    "Variant": "SelectScatter",
    "Keyspace": {
      "Name": "user",
      "Sharded": true
    },
    "FieldQuery": "select a.user_id as user_id, a.col1 as col1, a.col2 as col2, b.user_id as user_id, b.col1 as col1, b.col2 as col2 from authoritative as a join authoritative as b on a.user_id = b.user_id where 1 != 1",
    "Query": "select a.user_id as user_id, a.col1 as col1, a.col2 as col2, b.user_id as user_id, b.col1 as col1, b.col2 as col2 from authoritative as a join authoritative as b on a.user_id = b.user_id",
    "Table": "authoritative"
  }
}
{
  "QueryType": "SELECT",
  "Original": "select * from authoritative a join authoritative b on a.user_id=b.user_id",
  "Instructions": {
    "OperatorType": "Route",
    "Variant": "SelectScatter",
    "Keyspace": {
      "Name": "user",
      "Sharded": true
    },
    "FieldQuery": "select a.user_id as user_id, a.col1 as col1, a.col2 as col2, b.user_id as user_id, b.col1 as col1, b.col2 as col2 from authoritative as a, authoritative as b where 1 != 1",
    "Query": "select a.user_id as user_id, a.col1 as col1, a.col2 as col2, b.user_id as user_id, b.col1 as col1, b.col2 as col2 from authoritative as a, authoritative as b where a.user_id = b.user_id",
    "Table": "authoritative"
  }
}

# test table lookup failure for authoritative code path
"select a.* from authoritative"
"table a not found"
Gen4 error: Unknown table 'a'

# select * from qualified authoritative table
"select a.* from authoritative a"
{
  "QueryType": "SELECT",
  "Original": "select a.* from authoritative a",
  "Instructions": {
    "OperatorType": "Route",
    "Variant": "SelectScatter",
    "Keyspace": {
      "Name": "user",
      "Sharded": true
    },
    "FieldQuery": "select a.user_id, a.col1, a.col2 from authoritative as a where 1 != 1",
    "Query": "select a.user_id, a.col1, a.col2 from authoritative as a",
    "Table": "authoritative"
  }
}
Gen4 plan same as above

# select * from intermixing of authoritative table with non-authoritative results in no expansion
"select * from authoritative join user on authoritative.user_id=user.id"
{
  "QueryType": "SELECT",
  "Original": "select * from authoritative join user on authoritative.user_id=user.id",
  "Instructions": {
    "OperatorType": "Route",
    "Variant": "SelectScatter",
    "Keyspace": {
      "Name": "user",
      "Sharded": true
    },
    "FieldQuery": "select * from authoritative join `user` on authoritative.user_id = `user`.id where 1 != 1",
    "Query": "select * from authoritative join `user` on authoritative.user_id = `user`.id",
    "Table": "authoritative, `user`"
  }
}
{
  "QueryType": "SELECT",
  "Original": "select * from authoritative join user on authoritative.user_id=user.id",
  "Instructions": {
    "OperatorType": "Route",
    "Variant": "SelectScatter",
    "Keyspace": {
      "Name": "user",
      "Sharded": true
    },
    "FieldQuery": "select * from authoritative, `user` where 1 != 1",
    "Query": "select * from authoritative, `user` where authoritative.user_id = `user`.id",
    "Table": "`user`, authoritative"
  }
}

# select authoritative.* with intermixing still expands
"select user.id, a.*, user.col1 from authoritative a join user on a.user_id=user.id"
{
  "QueryType": "SELECT",
  "Original": "select user.id, a.*, user.col1 from authoritative a join user on a.user_id=user.id",
  "Instructions": {
    "OperatorType": "Route",
    "Variant": "SelectScatter",
    "Keyspace": {
      "Name": "user",
      "Sharded": true
    },
    "FieldQuery": "select `user`.id, a.user_id, a.col1, a.col2, `user`.col1 from authoritative as a join `user` on a.user_id = `user`.id where 1 != 1",
    "Query": "select `user`.id, a.user_id, a.col1, a.col2, `user`.col1 from authoritative as a join `user` on a.user_id = `user`.id",
    "Table": "authoritative, `user`"
  }
}
{
  "QueryType": "SELECT",
  "Original": "select user.id, a.*, user.col1 from authoritative a join user on a.user_id=user.id",
  "Instructions": {
    "OperatorType": "Route",
    "Variant": "SelectScatter",
    "Keyspace": {
      "Name": "user",
      "Sharded": true
    },
    "FieldQuery": "select `user`.id, a.user_id as user_id, a.col1 as col1, a.col2 as col2, `user`.col1 from authoritative as a, `user` where 1 != 1",
    "Query": "select `user`.id, a.user_id as user_id, a.col1 as col1, a.col2 as col2, `user`.col1 from authoritative as a, `user` where a.user_id = `user`.id",
    "Table": "`user`, authoritative"
  }
}

# auto-resolve anonymous columns for simple route
"select col from user join user_extra on user.id = user_extra.user_id"
{
  "QueryType": "SELECT",
  "Original": "select col from user join user_extra on user.id = user_extra.user_id",
  "Instructions": {
    "OperatorType": "Route",
    "Variant": "SelectScatter",
    "Keyspace": {
      "Name": "user",
      "Sharded": true
    },
    "FieldQuery": "select col from `user` join user_extra on `user`.id = user_extra.user_id where 1 != 1",
    "Query": "select col from `user` join user_extra on `user`.id = user_extra.user_id",
    "Table": "`user`, user_extra"
  }
}
{
  "QueryType": "SELECT",
  "Original": "select col from user join user_extra on user.id = user_extra.user_id",
  "Instructions": {
    "OperatorType": "Route",
    "Variant": "SelectScatter",
    "Keyspace": {
      "Name": "user",
      "Sharded": true
    },
    "FieldQuery": "select col from `user`, user_extra where 1 != 1",
    "Query": "select col from `user`, user_extra where `user`.id = user_extra.user_id",
    "Table": "`user`, user_extra"
  }
}

# Cannot auto-resolve for cross-shard joins
"select col from user join user_extra"
"symbol col not found"
Gen4 error: Column 'col' in field list is ambiguous

# Auto-resolve should work if unique vindex columns are referenced
"select id, user_id from user join user_extra"
{
  "QueryType": "SELECT",
  "Original": "select id, user_id from user join user_extra",
  "Instructions": {
    "OperatorType": "Join",
    "Variant": "Join",
    "JoinColumnIndexes": "-1,1",
    "TableName": "`user`_user_extra",
    "Inputs": [
      {
        "OperatorType": "Route",
        "Variant": "SelectScatter",
        "Keyspace": {
          "Name": "user",
          "Sharded": true
        },
        "FieldQuery": "select id from `user` where 1 != 1",
        "Query": "select id from `user`",
        "Table": "`user`"
      },
      {
        "OperatorType": "Route",
        "Variant": "SelectScatter",
        "Keyspace": {
          "Name": "user",
          "Sharded": true
        },
        "FieldQuery": "select user_id from user_extra where 1 != 1",
        "Query": "select user_id from user_extra",
        "Table": "user_extra"
      }
    ]
  }
}
Gen4 plan same as above

# database calls should be substituted
"select database() from dual"
{
  "QueryType": "SELECT",
  "Original": "select database() from dual",
  "Instructions": {
    "OperatorType": "Projection",
    "Columns": [
      "database()"
    ],
    "Expressions": [
      ":__vtdbname"
    ],
    "Inputs": [
      {
        "OperatorType": "SingleRow"
      }
    ]
  }
}
Gen4 plan same as above

# last_insert_id for unsharded route
"select last_insert_id() as x from main.unsharded"
{
  "QueryType": "SELECT",
  "Original": "select last_insert_id() as x from main.unsharded",
  "Instructions": {
    "OperatorType": "Route",
    "Variant": "SelectUnsharded",
    "Keyspace": {
      "Name": "main",
      "Sharded": false
    },
    "FieldQuery": "select :__lastInsertId as x from unsharded where 1 != 1",
    "Query": "select :__lastInsertId as x from unsharded",
    "Table": "unsharded"
  }
}
Gen4 plan same as above

# select from dual on unqualified keyspace
"select @@session.auto_increment_increment from dual"
{
  "QueryType": "SELECT",
  "Original": "select @@session.auto_increment_increment from dual",
  "Instructions": {
    "OperatorType": "Route",
    "Variant": "SelectReference",
    "Keyspace": {
      "Name": "main",
      "Sharded": false
    },
    "FieldQuery": "select @@session.auto_increment_increment from dual where 1 != 1",
    "Query": "select @@session.auto_increment_increment from dual",
    "Table": "dual"
  }
}
Gen4 plan same as above

# select from pinned table
"select * from pin_test"
{
  "QueryType": "SELECT",
  "Original": "select * from pin_test",
  "Instructions": {
    "OperatorType": "Route",
    "Variant": "SelectEqualUnique",
    "Keyspace": {
      "Name": "user",
      "Sharded": true
    },
    "FieldQuery": "select * from pin_test where 1 != 1",
    "Query": "select * from pin_test",
    "Table": "pin_test",
    "Values": [
      "\ufffd"
    ],
    "Vindex": "binary"
  }
}
Gen4 plan same as above

# select from dual on sharded keyspace
"select @@session.auto_increment_increment from user.dual"
{
  "QueryType": "SELECT",
  "Original": "select @@session.auto_increment_increment from user.dual",
  "Instructions": {
    "OperatorType": "Route",
    "Variant": "SelectReference",
    "Keyspace": {
      "Name": "user",
      "Sharded": true
    },
    "FieldQuery": "select @@session.auto_increment_increment from dual where 1 != 1",
    "Query": "select @@session.auto_increment_increment from dual",
    "Table": "dual"
  }
}
Gen4 plan same as above

# RHS route referenced
"select user_extra.id from user join user_extra"
{
  "QueryType": "SELECT",
  "Original": "select user_extra.id from user join user_extra",
  "Instructions": {
    "OperatorType": "Join",
    "Variant": "Join",
    "JoinColumnIndexes": "1",
    "TableName": "`user`_user_extra",
    "Inputs": [
      {
        "OperatorType": "Route",
        "Variant": "SelectScatter",
        "Keyspace": {
          "Name": "user",
          "Sharded": true
        },
        "FieldQuery": "select 1 from `user` where 1 != 1",
        "Query": "select 1 from `user`",
        "Table": "`user`"
      },
      {
        "OperatorType": "Route",
        "Variant": "SelectScatter",
        "Keyspace": {
          "Name": "user",
          "Sharded": true
        },
        "FieldQuery": "select user_extra.id from user_extra where 1 != 1",
        "Query": "select user_extra.id from user_extra",
        "Table": "user_extra"
      }
    ]
  }
}
Gen4 plan same as above

# Both routes referenced
"select user.col, user_extra.id from user join user_extra"
{
  "QueryType": "SELECT",
  "Original": "select user.col, user_extra.id from user join user_extra",
  "Instructions": {
    "OperatorType": "Join",
    "Variant": "Join",
    "JoinColumnIndexes": "-1,1",
    "TableName": "`user`_user_extra",
    "Inputs": [
      {
        "OperatorType": "Route",
        "Variant": "SelectScatter",
        "Keyspace": {
          "Name": "user",
          "Sharded": true
        },
        "FieldQuery": "select `user`.col from `user` where 1 != 1",
        "Query": "select `user`.col from `user`",
        "Table": "`user`"
      },
      {
        "OperatorType": "Route",
        "Variant": "SelectScatter",
        "Keyspace": {
          "Name": "user",
          "Sharded": true
        },
        "FieldQuery": "select user_extra.id from user_extra where 1 != 1",
        "Query": "select user_extra.id from user_extra",
        "Table": "user_extra"
      }
    ]
  }
}
Gen4 plan same as above

# Expression with single-route reference
"select user.col, user_extra.id + user_extra.col from user join user_extra"
{
  "QueryType": "SELECT",
  "Original": "select user.col, user_extra.id + user_extra.col from user join user_extra",
  "Instructions": {
    "OperatorType": "Join",
    "Variant": "Join",
    "JoinColumnIndexes": "-1,1",
    "TableName": "`user`_user_extra",
    "Inputs": [
      {
        "OperatorType": "Route",
        "Variant": "SelectScatter",
        "Keyspace": {
          "Name": "user",
          "Sharded": true
        },
        "FieldQuery": "select `user`.col from `user` where 1 != 1",
        "Query": "select `user`.col from `user`",
        "Table": "`user`"
      },
      {
        "OperatorType": "Route",
        "Variant": "SelectScatter",
        "Keyspace": {
          "Name": "user",
          "Sharded": true
        },
        "FieldQuery": "select user_extra.id + user_extra.col from user_extra where 1 != 1",
        "Query": "select user_extra.id + user_extra.col from user_extra",
        "Table": "user_extra"
      }
    ]
  }
}
Gen4 plan same as above

# Jumbled references
"select user.col, user_extra.id, user.col2 from user join user_extra"
{
  "QueryType": "SELECT",
  "Original": "select user.col, user_extra.id, user.col2 from user join user_extra",
  "Instructions": {
    "OperatorType": "Join",
    "Variant": "Join",
    "JoinColumnIndexes": "-1,1,-2",
    "TableName": "`user`_user_extra",
    "Inputs": [
      {
        "OperatorType": "Route",
        "Variant": "SelectScatter",
        "Keyspace": {
          "Name": "user",
          "Sharded": true
        },
        "FieldQuery": "select `user`.col, `user`.col2 from `user` where 1 != 1",
        "Query": "select `user`.col, `user`.col2 from `user`",
        "Table": "`user`"
      },
      {
        "OperatorType": "Route",
        "Variant": "SelectScatter",
        "Keyspace": {
          "Name": "user",
          "Sharded": true
        },
        "FieldQuery": "select user_extra.id from user_extra where 1 != 1",
        "Query": "select user_extra.id from user_extra",
        "Table": "user_extra"
      }
    ]
  }
}
Gen4 plan same as above

# Comments
"select /* comment */ user.col from user join user_extra"
{
  "QueryType": "SELECT",
  "Original": "select /* comment */ user.col from user join user_extra",
  "Instructions": {
    "OperatorType": "Join",
    "Variant": "Join",
    "JoinColumnIndexes": "-1",
    "TableName": "`user`_user_extra",
    "Inputs": [
      {
        "OperatorType": "Route",
        "Variant": "SelectScatter",
        "Keyspace": {
          "Name": "user",
          "Sharded": true
        },
        "FieldQuery": "select `user`.col from `user` where 1 != 1",
        "Query": "select /* comment */ `user`.col from `user`",
        "Table": "`user`"
      },
      {
        "OperatorType": "Route",
        "Variant": "SelectScatter",
        "Keyspace": {
          "Name": "user",
          "Sharded": true
        },
        "FieldQuery": "select 1 from user_extra where 1 != 1",
        "Query": "select /* comment */ 1 from user_extra",
        "Table": "user_extra"
      }
    ]
  }
}
Gen4 plan same as above

# for update
"select user.col from user join user_extra for update"
{
  "QueryType": "SELECT",
  "Original": "select user.col from user join user_extra for update",
  "Instructions": {
    "OperatorType": "Join",
    "Variant": "Join",
    "JoinColumnIndexes": "-1",
    "TableName": "`user`_user_extra",
    "Inputs": [
      {
        "OperatorType": "Route",
        "Variant": "SelectScatter",
        "Keyspace": {
          "Name": "user",
          "Sharded": true
        },
        "FieldQuery": "select `user`.col from `user` where 1 != 1",
        "Query": "select `user`.col from `user` for update",
        "Table": "`user`"
      },
      {
        "OperatorType": "Route",
        "Variant": "SelectScatter",
        "Keyspace": {
          "Name": "user",
          "Sharded": true
        },
        "FieldQuery": "select 1 from user_extra where 1 != 1",
        "Query": "select 1 from user_extra for update",
        "Table": "user_extra"
      }
    ]
  }
}
Gen4 plan same as above

# Field query should work for joins select bind vars
"select user.id, (select user.id+outm.m+unsharded.m from unsharded) from user join unsharded outm"
{
  "QueryType": "SELECT",
  "Original": "select user.id, (select user.id+outm.m+unsharded.m from unsharded) from user join unsharded outm",
  "Instructions": {
    "OperatorType": "Join",
    "Variant": "Join",
    "JoinColumnIndexes": "-1,1",
    "JoinVars": {
      "user_id": 0
    },
    "TableName": "`user`_unsharded",
    "Inputs": [
      {
        "OperatorType": "Route",
        "Variant": "SelectScatter",
        "Keyspace": {
          "Name": "user",
          "Sharded": true
        },
        "FieldQuery": "select `user`.id from `user` where 1 != 1",
        "Query": "select `user`.id from `user`",
        "Table": "`user`"
      },
      {
        "OperatorType": "Route",
        "Variant": "SelectUnsharded",
        "Keyspace": {
          "Name": "main",
          "Sharded": false
        },
        "FieldQuery": "select (select :user_id + outm.m + unsharded.m from unsharded where 1 != 1) from unsharded as outm where 1 != 1",
        "Query": "select (select :user_id + outm.m + unsharded.m from unsharded) from unsharded as outm",
        "Table": "unsharded"
      }
    ]
  }
}
Gen4 plan same as above

# Case preservation
"select user.Col, user_extra.Id from user join user_extra"
{
  "QueryType": "SELECT",
  "Original": "select user.Col, user_extra.Id from user join user_extra",
  "Instructions": {
    "OperatorType": "Join",
    "Variant": "Join",
    "JoinColumnIndexes": "-1,1",
    "TableName": "`user`_user_extra",
    "Inputs": [
      {
        "OperatorType": "Route",
        "Variant": "SelectScatter",
        "Keyspace": {
          "Name": "user",
          "Sharded": true
        },
        "FieldQuery": "select `user`.Col from `user` where 1 != 1",
        "Query": "select `user`.Col from `user`",
        "Table": "`user`"
      },
      {
        "OperatorType": "Route",
        "Variant": "SelectScatter",
        "Keyspace": {
          "Name": "user",
          "Sharded": true
        },
        "FieldQuery": "select user_extra.Id from user_extra where 1 != 1",
        "Query": "select user_extra.Id from user_extra",
        "Table": "user_extra"
      }
    ]
  }
}
Gen4 plan same as above

# syntax error
"the quick brown fox"
"syntax error at position 4 near 'the'"
Gen4 plan same as above

# Hex number is not treated as a simple value
"select * from user where id = 0x04"
{
  "QueryType": "SELECT",
  "Original": "select * from user where id = 0x04",
  "Instructions": {
    "OperatorType": "Route",
    "Variant": "SelectScatter",
    "Keyspace": {
      "Name": "user",
      "Sharded": true
    },
    "FieldQuery": "select * from `user` where 1 != 1",
    "Query": "select * from `user` where id = 0x04",
    "Table": "`user`"
  }
}
Gen4 plan same as above

# sharded limit offset
"select user_id from music order by user_id limit 10, 20"
{
  "QueryType": "SELECT",
  "Original": "select user_id from music order by user_id limit 10, 20",
  "Instructions": {
    "OperatorType": "Limit",
    "Count": 20,
    "Offset": 10,
    "Inputs": [
      {
        "OperatorType": "Route",
        "Variant": "SelectScatter",
        "Keyspace": {
          "Name": "user",
          "Sharded": true
        },
        "FieldQuery": "select user_id, weight_string(user_id) from music where 1 != 1",
        "OrderBy": "(0|1) ASC",
        "Query": "select user_id, weight_string(user_id) from music order by user_id asc limit :__upper_limit",
        "ResultColumns": 1,
        "Table": "music"
      }
    ]
  }
}
Gen4 plan same as above

# Sharding Key Condition in Parenthesis
"select * from user where name ='abc' AND (id = 4) limit 5"
{
  "QueryType": "SELECT",
  "Original": "select * from user where name ='abc' AND (id = 4) limit 5",
  "Instructions": {
    "OperatorType": "Route",
    "Variant": "SelectEqualUnique",
    "Keyspace": {
      "Name": "user",
      "Sharded": true
    },
    "FieldQuery": "select * from `user` where 1 != 1",
    "Query": "select * from `user` where `name` = 'abc' and id = 4 limit 5",
    "Table": "`user`",
    "Values": [
      4
    ],
    "Vindex": "user_index"
  }
}
Gen4 plan same as above

# Multiple parenthesized expressions
"select * from user where (id = 4) AND (name ='abc') limit 5"
{
  "QueryType": "SELECT",
  "Original": "select * from user where (id = 4) AND (name ='abc') limit 5",
  "Instructions": {
    "OperatorType": "Route",
    "Variant": "SelectEqualUnique",
    "Keyspace": {
      "Name": "user",
      "Sharded": true
    },
    "FieldQuery": "select * from `user` where 1 != 1",
    "Query": "select * from `user` where id = 4 and `name` = 'abc' limit 5",
    "Table": "`user`",
    "Values": [
      4
    ],
    "Vindex": "user_index"
  }
}
Gen4 plan same as above

# Multiple parenthesized expressions
"select * from user where (id = 4 and name ='abc') limit 5"
{
  "QueryType": "SELECT",
  "Original": "select * from user where (id = 4 and name ='abc') limit 5",
  "Instructions": {
    "OperatorType": "Route",
    "Variant": "SelectEqualUnique",
    "Keyspace": {
      "Name": "user",
      "Sharded": true
    },
    "FieldQuery": "select * from `user` where 1 != 1",
    "Query": "select * from `user` where id = 4 and `name` = 'abc' limit 5",
    "Table": "`user`",
    "Values": [
      4
    ],
    "Vindex": "user_index"
  }
}
Gen4 plan same as above

# Column Aliasing with Table.Column
"select user0_.col as col0_ from user user0_ where id = 1 order by user0_.col desc limit 2"
{
  "QueryType": "SELECT",
  "Original": "select user0_.col as col0_ from user user0_ where id = 1 order by user0_.col desc limit 2",
  "Instructions": {
    "OperatorType": "Route",
    "Variant": "SelectEqualUnique",
    "Keyspace": {
      "Name": "user",
      "Sharded": true
    },
    "FieldQuery": "select user0_.col as col0_ from `user` as user0_ where 1 != 1",
    "Query": "select user0_.col as col0_ from `user` as user0_ where id = 1 order by user0_.col desc limit 2",
    "Table": "`user`",
    "Values": [
      1
    ],
    "Vindex": "user_index"
  }
}
Gen4 plan same as above

# Column Aliasing with Column
"select user0_.col as col0_ from user user0_ where id = 1 order by col0_ desc limit 3"
{
  "QueryType": "SELECT",
  "Original": "select user0_.col as col0_ from user user0_ where id = 1 order by col0_ desc limit 3",
  "Instructions": {
    "OperatorType": "Route",
    "Variant": "SelectEqualUnique",
    "Keyspace": {
      "Name": "user",
      "Sharded": true
    },
    "FieldQuery": "select user0_.col as col0_ from `user` as user0_ where 1 != 1",
    "Query": "select user0_.col as col0_ from `user` as user0_ where id = 1 order by col0_ desc limit 3",
    "Table": "`user`",
    "Values": [
      1
    ],
    "Vindex": "user_index"
  }
}
Gen4 plan same as above

# Booleans and parenthesis
"select * from user where (id = 1) AND name = true limit 5"
{
  "QueryType": "SELECT",
  "Original": "select * from user where (id = 1) AND name = true limit 5",
  "Instructions": {
    "OperatorType": "Route",
    "Variant": "SelectEqualUnique",
    "Keyspace": {
      "Name": "user",
      "Sharded": true
    },
    "FieldQuery": "select * from `user` where 1 != 1",
    "Query": "select * from `user` where id = 1 and `name` = true limit 5",
    "Table": "`user`",
    "Values": [
      1
    ],
    "Vindex": "user_index"
  }
}
Gen4 plan same as above

# Column as boolean-ish
"select * from user where (id = 1) AND name limit 5"
{
  "QueryType": "SELECT",
  "Original": "select * from user where (id = 1) AND name limit 5",
  "Instructions": {
    "OperatorType": "Route",
    "Variant": "SelectEqualUnique",
    "Keyspace": {
      "Name": "user",
      "Sharded": true
    },
    "FieldQuery": "select * from `user` where 1 != 1",
    "Query": "select * from `user` where id = 1 and `name` limit 5",
    "Table": "`user`",
    "Values": [
      1
    ],
    "Vindex": "user_index"
  }
}
Gen4 plan same as above

# PK as fake boolean, and column as boolean-ish
"select * from user where (id = 5) AND name = true limit 5"
{
  "QueryType": "SELECT",
  "Original": "select * from user where (id = 5) AND name = true limit 5",
  "Instructions": {
    "OperatorType": "Route",
    "Variant": "SelectEqualUnique",
    "Keyspace": {
      "Name": "user",
      "Sharded": true
    },
    "FieldQuery": "select * from `user` where 1 != 1",
    "Query": "select * from `user` where id = 5 and `name` = true limit 5",
    "Table": "`user`",
    "Values": [
      5
    ],
    "Vindex": "user_index"
  }
}
Gen4 plan same as above

# top level subquery in select
"select a, (select col from user) from unsharded"
{
  "QueryType": "SELECT",
  "Original": "select a, (select col from user) from unsharded",
  "Instructions": {
    "OperatorType": "Subquery",
    "Variant": "PulloutValue",
    "PulloutVars": [
      "__sq_has_values1",
      "__sq1"
    ],
    "Inputs": [
      {
        "OperatorType": "Route",
        "Variant": "SelectScatter",
        "Keyspace": {
          "Name": "user",
          "Sharded": true
        },
        "FieldQuery": "select col from `user` where 1 != 1",
        "Query": "select col from `user`",
        "Table": "`user`"
      },
      {
        "OperatorType": "Route",
        "Variant": "SelectUnsharded",
        "Keyspace": {
          "Name": "main",
          "Sharded": false
        },
        "FieldQuery": "select a, :__sq1 from unsharded where 1 != 1",
        "Query": "select a, :__sq1 from unsharded",
        "Table": "unsharded"
      }
    ]
  }
}
{
  "QueryType": "SELECT",
  "Original": "select a, (select col from user) from unsharded",
  "Instructions": {
    "OperatorType": "Subquery",
    "Variant": "PulloutValue",
    "PulloutVars": [
      "__sq1"
    ],
    "Inputs": [
      {
        "OperatorType": "Route",
        "Variant": "SelectScatter",
        "Keyspace": {
          "Name": "user",
          "Sharded": true
        },
        "FieldQuery": "select col from `user` where 1 != 1",
        "Query": "select col from `user`",
        "Table": "`user`"
      },
      {
        "OperatorType": "Route",
        "Variant": "SelectUnsharded",
        "Keyspace": {
          "Name": "main",
          "Sharded": false
        },
        "FieldQuery": "select a, :__sq1 from unsharded where 1 != 1",
        "Query": "select a, :__sq1 from unsharded",
        "Table": "unsharded"
      }
    ]
  }
}

# sub-expression subquery in select
"select a, 1+(select col from user) from unsharded"
{
  "QueryType": "SELECT",
  "Original": "select a, 1+(select col from user) from unsharded",
  "Instructions": {
    "OperatorType": "Subquery",
    "Variant": "PulloutValue",
    "PulloutVars": [
      "__sq_has_values1",
      "__sq1"
    ],
    "Inputs": [
      {
        "OperatorType": "Route",
        "Variant": "SelectScatter",
        "Keyspace": {
          "Name": "user",
          "Sharded": true
        },
        "FieldQuery": "select col from `user` where 1 != 1",
        "Query": "select col from `user`",
        "Table": "`user`"
      },
      {
        "OperatorType": "Route",
        "Variant": "SelectUnsharded",
        "Keyspace": {
          "Name": "main",
          "Sharded": false
        },
        "FieldQuery": "select a, 1 + :__sq1 from unsharded where 1 != 1",
        "Query": "select a, 1 + :__sq1 from unsharded",
        "Table": "unsharded"
      }
    ]
  }
}
{
  "QueryType": "SELECT",
  "Original": "select a, 1+(select col from user) from unsharded",
  "Instructions": {
    "OperatorType": "Subquery",
    "Variant": "PulloutValue",
    "PulloutVars": [
      "__sq1"
    ],
    "Inputs": [
      {
        "OperatorType": "Route",
        "Variant": "SelectScatter",
        "Keyspace": {
          "Name": "user",
          "Sharded": true
        },
        "FieldQuery": "select col from `user` where 1 != 1",
        "Query": "select col from `user`",
        "Table": "`user`"
      },
      {
        "OperatorType": "Route",
        "Variant": "SelectUnsharded",
        "Keyspace": {
          "Name": "main",
          "Sharded": false
        },
        "FieldQuery": "select a, 1 + :__sq1 from unsharded where 1 != 1",
        "Query": "select a, 1 + :__sq1 from unsharded",
        "Table": "unsharded"
      }
    ]
  }
}

# select * from derived table expands specific columns
"select * from (select user.id id1, user_extra.id id2 from user join user_extra) as t"
{
  "QueryType": "SELECT",
  "Original": "select * from (select user.id id1, user_extra.id id2 from user join user_extra) as t",
  "Instructions": {
    "OperatorType": "SimpleProjection",
    "Columns": [
      0,
      1
    ],
    "Inputs": [
      {
        "OperatorType": "Join",
        "Variant": "Join",
        "JoinColumnIndexes": "-1,1",
        "TableName": "`user`_user_extra",
        "Inputs": [
          {
            "OperatorType": "Route",
            "Variant": "SelectScatter",
            "Keyspace": {
              "Name": "user",
              "Sharded": true
            },
            "FieldQuery": "select `user`.id as id1 from `user` where 1 != 1",
            "Query": "select `user`.id as id1 from `user`",
            "Table": "`user`"
          },
          {
            "OperatorType": "Route",
            "Variant": "SelectScatter",
            "Keyspace": {
              "Name": "user",
              "Sharded": true
            },
            "FieldQuery": "select user_extra.id as id2 from user_extra where 1 != 1",
            "Query": "select user_extra.id as id2 from user_extra",
            "Table": "user_extra"
          }
        ]
      }
    ]
  }
}
Gen4 plan same as above

# duplicate columns not allowed in derived table
"select * from (select user.id, user_extra.id from user join user_extra) as t"
"duplicate column names in subquery: id"
Gen4 error: Duplicate column name 'id'

# non-existent symbol in cross-shard derived table
"select t.col from (select user.id from user join user_extra) as t"
"symbol t.col not found in table or subquery"
Gen4 error: symbol t.col not found

# union with the same target shard
"select * from music where user_id = 1 union select * from user where id = 1"
{
  "QueryType": "SELECT",
  "Original": "select * from music where user_id = 1 union select * from user where id = 1",
  "Instructions": {
    "OperatorType": "Route",
    "Variant": "SelectEqualUnique",
    "Keyspace": {
      "Name": "user",
      "Sharded": true
    },
    "FieldQuery": "select * from music where 1 != 1 union select * from `user` where 1 != 1",
    "Query": "select * from music where user_id = 1 union select * from `user` where id = 1",
    "Table": "music",
    "Values": [
      1
    ],
    "Vindex": "user_index"
  }
}
Gen4 plan same as above

# union with the same target shard last_insert_id
"select *, last_insert_id() from music where user_id = 1 union select * from user where id = 1"
{
  "QueryType": "SELECT",
  "Original": "select *, last_insert_id() from music where user_id = 1 union select * from user where id = 1",
  "Instructions": {
    "OperatorType": "Route",
    "Variant": "SelectEqualUnique",
    "Keyspace": {
      "Name": "user",
      "Sharded": true
    },
    "FieldQuery": "select *, :__lastInsertId as `last_insert_id()` from music where 1 != 1 union select * from `user` where 1 != 1",
    "Query": "select *, :__lastInsertId as `last_insert_id()` from music where user_id = 1 union select * from `user` where id = 1",
    "Table": "music",
    "Values": [
      1
    ],
    "Vindex": "user_index"
  }
}
Gen4 plan same as above

# unsharded union in derived table
"select * from (select col1, col2 from unsharded where id = 1 union select col1, col2 from unsharded where id = 3) a"
{
  "QueryType": "SELECT",
  "Original": "select * from (select col1, col2 from unsharded where id = 1 union select col1, col2 from unsharded where id = 3) a",
  "Instructions": {
    "OperatorType": "Route",
    "Variant": "SelectUnsharded",
    "Keyspace": {
      "Name": "main",
      "Sharded": false
    },
    "FieldQuery": "select * from (select col1, col2 from unsharded where 1 != 1 union select col1, col2 from unsharded where 1 != 1) as a where 1 != 1",
    "Query": "select * from (select col1, col2 from unsharded where id = 1 union select col1, col2 from unsharded where id = 3) as a",
    "Table": "unsharded"
  }
}
{
  "QueryType": "SELECT",
  "Original": "select * from (select col1, col2 from unsharded where id = 1 union select col1, col2 from unsharded where id = 3) a",
  "Instructions": {
    "OperatorType": "Route",
    "Variant": "SelectUnsharded",
    "Keyspace": {
      "Name": "main",
      "Sharded": false
    },
    "FieldQuery": "select a.col1, a.col2 from (select col1, col2 from unsharded where 1 != 1 union select col1, col2 from unsharded where 1 != 1) as a where 1 != 1",
    "Query": "select a.col1, a.col2 from (select col1, col2 from unsharded where id = 1 union select col1, col2 from unsharded where id = 3) as a",
    "Table": "unsharded"
  }
}

# unsharded union in subquery
"select id, name from unsharded where id in (select id from unsharded where id = 1 union select id from unsharded where id = 3)"
{
  "QueryType": "SELECT",
  "Original": "select id, name from unsharded where id in (select id from unsharded where id = 1 union select id from unsharded where id = 3)",
  "Instructions": {
    "OperatorType": "Route",
    "Variant": "SelectUnsharded",
    "Keyspace": {
      "Name": "main",
      "Sharded": false
    },
    "FieldQuery": "select id, `name` from unsharded where 1 != 1",
    "Query": "select id, `name` from unsharded where id in (select id from unsharded where id = 1 union select id from unsharded where id = 3)",
    "Table": "unsharded"
  }
}
Gen4 plan same as above

"(select id from unsharded) union (select id from unsharded_auto) order by id limit 5"
{
  "QueryType": "SELECT",
  "Original": "(select id from unsharded) union (select id from unsharded_auto) order by id limit 5",
  "Instructions": {
    "OperatorType": "Route",
    "Variant": "SelectUnsharded",
    "Keyspace": {
      "Name": "main",
      "Sharded": false
    },
    "FieldQuery": "select id from unsharded where 1 != 1 union select id from unsharded_auto where 1 != 1",
    "Query": "select id from unsharded union select id from unsharded_auto order by id asc limit 5",
    "Table": "unsharded"
  }
}
Gen4 plan same as above

# unsharded union
"select id from unsharded union select id from unsharded_auto union select id from unsharded_auto where id in (132)"
{
  "QueryType": "SELECT",
  "Original": "select id from unsharded union select id from unsharded_auto union select id from unsharded_auto where id in (132)",
  "Instructions": {
    "OperatorType": "Route",
    "Variant": "SelectUnsharded",
    "Keyspace": {
      "Name": "main",
      "Sharded": false
    },
    "FieldQuery": "select id from unsharded where 1 != 1 union select id from unsharded_auto where 1 != 1 union select id from unsharded_auto where 1 != 1",
    "Query": "select id from unsharded union select id from unsharded_auto union select id from unsharded_auto where id in (132)",
    "Table": "unsharded"
  }
}
{
  "QueryType": "SELECT",
  "Original": "select id from unsharded union select id from unsharded_auto union select id from unsharded_auto where id in (132)",
  "Instructions": {
    "OperatorType": "Route",
    "Variant": "SelectUnsharded",
    "Keyspace": {
      "Name": "main",
      "Sharded": false
    },
    "FieldQuery": "select id from unsharded where 1 != 1 union all select id from unsharded_auto where 1 != 1 union select id from unsharded_auto where 1 != 1",
    "Query": "select id from unsharded union all select id from unsharded_auto union select id from unsharded_auto where id in (132)",
    "Table": "unsharded"
  }
}

# unsharded nested union
"(select id from unsharded union select id from unsharded_auto) union (select id from unsharded_auto union select name from unsharded)"
{
  "QueryType": "SELECT",
  "Original": "(select id from unsharded union select id from unsharded_auto) union (select id from unsharded_auto union select name from unsharded)",
  "Instructions": {
    "OperatorType": "Route",
    "Variant": "SelectUnsharded",
    "Keyspace": {
      "Name": "main",
      "Sharded": false
    },
    "FieldQuery": "select id from unsharded where 1 != 1 union select id from unsharded_auto where 1 != 1 union select id from unsharded_auto where 1 != 1 union select `name` from unsharded where 1 != 1",
    "Query": "select id from unsharded union select id from unsharded_auto union select id from unsharded_auto union select `name` from unsharded",
    "Table": "unsharded"
  }
}
Gen4 error: nesting of unions at the right-hand side is not yet supported

# unsharded nested union with limit
"(select id from unsharded order by id asc limit 1) union (select id from unsharded order by id desc limit 1) order by id asc limit 1"
{
  "QueryType": "SELECT",
  "Original": "(select id from unsharded order by id asc limit 1) union (select id from unsharded order by id desc limit 1) order by id asc limit 1",
  "Instructions": {
    "OperatorType": "Route",
    "Variant": "SelectUnsharded",
    "Keyspace": {
      "Name": "main",
      "Sharded": false
    },
    "FieldQuery": "(select id from unsharded where 1 != 1) union (select id from unsharded where 1 != 1)",
    "Query": "(select id from unsharded order by id asc limit 1) union (select id from unsharded order by id desc limit 1) order by id asc limit 1",
    "Table": "unsharded"
  }
}
Gen4 plan same as above

# routing rules: ensure directives are not lost
"select /*vt+ QUERY_TIMEOUT_MS=1000 */ * from route2"
{
  "QueryType": "SELECT",
  "Original": "select /*vt+ QUERY_TIMEOUT_MS=1000 */ * from route2",
  "Instructions": {
    "OperatorType": "Route",
    "Variant": "SelectUnsharded",
    "Keyspace": {
      "Name": "main",
      "Sharded": false
    },
    "FieldQuery": "select * from unsharded as route2 where 1 != 1",
    "Query": "select /*vt+ QUERY_TIMEOUT_MS=1000 */ * from unsharded as route2",
    "QueryTimeout": 1000,
    "Table": "unsharded"
  }
}
Gen4 plan same as above

# testing SingleRow Projection
"select 42"
{
  "QueryType": "SELECT",
  "Original": "select 42",
  "Instructions": {
    "OperatorType": "Projection",
    "Columns": [
      "42"
    ],
    "Expressions": [
      "INT64(42)"
    ],
    "Inputs": [
      {
        "OperatorType": "SingleRow"
      }
    ]
  }
}
Gen4 plan same as above

# don't filter on the vtgate
"select 42 from dual where false"
{
  "QueryType": "SELECT",
  "Original": "select 42 from dual where false",
  "Instructions": {
    "OperatorType": "Route",
    "Variant": "SelectReference",
    "Keyspace": {
      "Name": "main",
      "Sharded": false
    },
    "FieldQuery": "select 42 from dual where 1 != 1",
    "Query": "select 42 from dual where false",
    "Table": "dual"
  }
}
Gen4 plan same as above

# testing SingleRow Projection with arithmetics
"select 42+2"
{
  "QueryType": "SELECT",
  "Original": "select 42+2",
  "Instructions": {
    "OperatorType": "Projection",
    "Columns": [
      "42 + 2"
    ],
    "Expressions": [
      "INT64(42) + INT64(2)"
    ],
    "Inputs": [
      {
        "OperatorType": "SingleRow"
      }
    ]
  }
}
Gen4 plan same as above

# sql_calc_found_rows without limit
"select sql_calc_found_rows * from music where user_id = 1"
{
  "QueryType": "SELECT",
  "Original": "select sql_calc_found_rows * from music where user_id = 1",
  "Instructions": {
    "OperatorType": "Route",
    "Variant": "SelectEqualUnique",
    "Keyspace": {
      "Name": "user",
      "Sharded": true
    },
    "FieldQuery": "select * from music where 1 != 1",
    "Query": "select * from music where user_id = 1",
    "Table": "music",
    "Values": [
      1
    ],
    "Vindex": "user_index"
  }
}
Gen4 plan same as above

# sql_calc_found_rows with limit
"select sql_calc_found_rows * from music limit 100"
{
  "QueryType": "SELECT",
  "Original": "select sql_calc_found_rows * from music limit 100",
  "Instructions": {
    "OperatorType": "SQL_CALC_FOUND_ROWS",
    "Inputs": [
      {
        "OperatorType": "Limit",
        "Count": 100,
        "Inputs": [
          {
            "OperatorType": "Route",
            "Variant": "SelectScatter",
            "Keyspace": {
              "Name": "user",
              "Sharded": true
            },
            "FieldQuery": "select * from music where 1 != 1",
            "Query": "select * from music limit :__upper_limit",
            "Table": "music"
          }
        ]
      },
      {
        "OperatorType": "Aggregate",
        "Variant": "Ordered",
        "Aggregates": "count(0)",
        "Inputs": [
          {
            "OperatorType": "Route",
            "Variant": "SelectScatter",
            "Keyspace": {
              "Name": "user",
              "Sharded": true
            },
            "FieldQuery": "select count(*) from music where 1 != 1",
            "Query": "select count(*) from music",
            "Table": "music"
          }
        ]
      }
    ]
  }
}
{
  "QueryType": "SELECT",
  "Original": "select sql_calc_found_rows * from music limit 100",
  "Instructions": {
    "OperatorType": "SQL_CALC_FOUND_ROWS",
    "Inputs": [
      {
        "OperatorType": "Limit",
        "Count": 100,
        "Inputs": [
          {
            "OperatorType": "Route",
            "Variant": "SelectScatter",
            "Keyspace": {
              "Name": "user",
              "Sharded": true
            },
            "FieldQuery": "select * from music where 1 != 1",
            "Query": "select * from music limit :__upper_limit",
            "Table": "music"
          }
        ]
      },
      {
        "OperatorType": "Aggregate",
        "Variant": "Ordered",
        "Aggregates": "count(0) AS count(*)",
        "Inputs": [
          {
            "OperatorType": "Route",
            "Variant": "SelectScatter",
            "Keyspace": {
              "Name": "user",
              "Sharded": true
            },
            "FieldQuery": "select count(*) from music where 1 != 1",
            "Query": "select count(*) from music",
            "Table": "music"
          }
        ]
      }
    ]
  }
}

# sql_calc_found_rows with SelectEqualUnique plans
"select sql_calc_found_rows * from music where user_id = 1 limit 2"
{
  "QueryType": "SELECT",
  "Original": "select sql_calc_found_rows * from music where user_id = 1 limit 2",
  "Instructions": {
    "OperatorType": "SQL_CALC_FOUND_ROWS",
    "Inputs": [
      {
        "OperatorType": "Route",
        "Variant": "SelectEqualUnique",
        "Keyspace": {
          "Name": "user",
          "Sharded": true
        },
        "FieldQuery": "select * from music where 1 != 1",
        "Query": "select * from music where user_id = 1 limit 2",
        "Table": "music",
        "Values": [
          1
        ],
        "Vindex": "user_index"
      },
      {
        "OperatorType": "Route",
        "Variant": "SelectEqualUnique",
        "Keyspace": {
          "Name": "user",
          "Sharded": true
        },
        "FieldQuery": "select count(*) from music where 1 != 1",
        "Query": "select count(*) from music where user_id = 1",
        "Table": "music",
        "Values": [
          1
        ],
        "Vindex": "user_index"
      }
    ]
  }
}
Gen4 plan same as above

# sql_calc_found_rows with group by and having
"select sql_calc_found_rows user_id, count(id) from music group by user_id having count(user_id) = 1 order by user_id limit 2"
{
  "QueryType": "SELECT",
  "Original": "select sql_calc_found_rows user_id, count(id) from music group by user_id having count(user_id) = 1 order by user_id limit 2",
  "Instructions": {
    "OperatorType": "SQL_CALC_FOUND_ROWS",
    "Inputs": [
      {
        "OperatorType": "Limit",
        "Count": 2,
        "Inputs": [
          {
            "OperatorType": "Route",
            "Variant": "SelectScatter",
            "Keyspace": {
              "Name": "user",
              "Sharded": true
            },
            "FieldQuery": "select user_id, count(id), weight_string(user_id) from music where 1 != 1 group by user_id",
            "OrderBy": "(0|2) ASC",
            "Query": "select user_id, count(id), weight_string(user_id) from music group by user_id having count(user_id) = 1 order by user_id asc limit :__upper_limit",
            "ResultColumns": 2,
            "Table": "music"
          }
        ]
      },
      {
        "OperatorType": "Aggregate",
        "Variant": "Ordered",
        "Aggregates": "count(0)",
        "Inputs": [
          {
            "OperatorType": "Route",
            "Variant": "SelectScatter",
            "Keyspace": {
              "Name": "user",
              "Sharded": true
            },
            "FieldQuery": "select count(*) from (select user_id, count(id) from music where 1 != 1 group by user_id) as t where 1 != 1",
            "Query": "select count(*) from (select user_id, count(id) from music group by user_id having count(user_id) = 1) as t",
            "Table": "music"
          }
        ]
      }
    ]
  }
}
{
  "QueryType": "SELECT",
  "Original": "select sql_calc_found_rows user_id, count(id) from music group by user_id having count(user_id) = 1 order by user_id limit 2",
  "Instructions": {
    "OperatorType": "SQL_CALC_FOUND_ROWS",
    "Inputs": [
      {
        "OperatorType": "Limit",
        "Count": 2,
        "Inputs": [
          {
            "OperatorType": "Route",
            "Variant": "SelectScatter",
            "Keyspace": {
              "Name": "user",
              "Sharded": true
            },
            "FieldQuery": "select user_id, count(id), weight_string(user_id) from music where 1 != 1 group by user_id",
            "OrderBy": "(0|2) ASC",
            "Query": "select user_id, count(id), weight_string(user_id) from music group by user_id having count(user_id) = 1 order by user_id asc limit :__upper_limit",
            "ResultColumns": 2,
            "Table": "music"
          }
        ]
      },
      {
        "OperatorType": "Aggregate",
        "Variant": "Ordered",
        "Aggregates": "count(0) AS count(*)",
        "Inputs": [
          {
            "OperatorType": "Route",
            "Variant": "SelectScatter",
            "Keyspace": {
              "Name": "user",
              "Sharded": true
            },
            "FieldQuery": "select count(*) from (select user_id, count(id) from music where 1 != 1 group by user_id) as t where 1 != 1",
            "Query": "select count(*) from (select user_id, count(id) from music group by user_id having count(user_id) = 1) as t",
            "Table": "music"
          }
        ]
      }
    ]
  }
}

# sql_calc_found_rows in sub queries
"select * from music where user_id IN (select sql_calc_found_rows * from music limit 10)"
"Incorrect usage/placement of 'SQL_CALC_FOUND_ROWS'"
Gen4 plan same as above

# sql_calc_found_rows in derived table
"select sql_calc_found_rows * from (select sql_calc_found_rows * from music limit 10) t limit 1"
"Incorrect usage/placement of 'SQL_CALC_FOUND_ROWS'"
Gen4 plan same as above

# select from unsharded keyspace into dumpfile
"select * from main.unsharded into Dumpfile 'x.txt'"
{
  "QueryType": "SELECT",
  "Original": "select * from main.unsharded into Dumpfile 'x.txt'",
  "Instructions": {
    "OperatorType": "Route",
    "Variant": "SelectUnsharded",
    "Keyspace": {
      "Name": "main",
      "Sharded": false
    },
    "FieldQuery": "select * from unsharded where 1 != 1",
    "Query": "select * from unsharded into dumpfile 'x.txt'",
    "Table": "unsharded"
  }
}
Gen4 plan same as above

# select from unsharded keyspace into outfile
"select * from main.unsharded into outfile 'x.txt' character set binary fields terminated by 'term' optionally enclosed by 'c' escaped by 'e' lines starting by 'a' terminated by '\\n'"
{
  "QueryType": "SELECT",
  "Original": "select * from main.unsharded into outfile 'x.txt' character set binary fields terminated by 'term' optionally enclosed by 'c' escaped by 'e' lines starting by 'a' terminated by '\\n'",
  "Instructions": {
    "OperatorType": "Route",
    "Variant": "SelectUnsharded",
    "Keyspace": {
      "Name": "main",
      "Sharded": false
    },
    "FieldQuery": "select * from unsharded where 1 != 1",
    "Query": "select * from unsharded into outfile 'x.txt' character set binary fields terminated by 'term' optionally enclosed by 'c' escaped by 'e' lines starting by 'a' terminated by '\\n'",
    "Table": "unsharded"
  }
}
Gen4 plan same as above

# select from unsharded keyspace into outfile s3
"select * from main.unsharded into outfile s3 'out_file_name' character set binary format csv header fields terminated by 'term' optionally enclosed by 'c' escaped by 'e' lines starting by 'a' terminated by '\n' manifest on overwrite off"
{
  "QueryType": "SELECT",
  "Original": "select * from main.unsharded into outfile s3 'out_file_name' character set binary format csv header fields terminated by 'term' optionally enclosed by 'c' escaped by 'e' lines starting by 'a' terminated by '\n' manifest on overwrite off",
  "Instructions": {
    "OperatorType": "Route",
    "Variant": "SelectUnsharded",
    "Keyspace": {
      "Name": "main",
      "Sharded": false
    },
    "FieldQuery": "select * from unsharded where 1 != 1",
    "Query": "select * from unsharded into outfile s3 'out_file_name' character set binary format csv header fields terminated by 'term' optionally enclosed by 'c' escaped by 'e' lines starting by 'a' terminated by '\\n' manifest on overwrite off",
    "Table": "unsharded"
  }
}
Gen4 plan same as above

# Union after into outfile is incorrect
"select id from user into outfile 'out_file_name' union all select id from music"
"syntax error at position 55 near 'union'"
Gen4 plan same as above

# Into outfile s3 in derived table is incorrect
"select id from (select id from user into outfile s3 'inner_outfile') as t2"
"syntax error at position 41 near 'into'"
Gen4 plan same as above

# Into outfile s3 in derived table with union incorrect
"select id from (select id from user into outfile s3 'inner_outfile' union select 1) as t2"
"syntax error at position 41 near 'into'"
Gen4 plan same as above

"select (select u.id from user as u where u.id = 1), a.id from user as a where a.id = 1"
{
  "QueryType": "SELECT",
  "Original": "select (select u.id from user as u where u.id = 1), a.id from user as a where a.id = 1",
  "Instructions": {
    "OperatorType": "Route",
    "Variant": "SelectEqualUnique",
    "Keyspace": {
      "Name": "user",
      "Sharded": true
    },
    "FieldQuery": "select (select u.id from `user` as u where 1 != 1), a.id from `user` as a where 1 != 1",
    "Query": "select (select u.id from `user` as u where u.id = 1), a.id from `user` as a where a.id = 1",
    "Table": "`user`",
    "Values": [
      1
    ],
    "Vindex": "user_index"
  }
}
Gen4 plan same as above

# Add two tables with the same column in a join
"select t.id, s.id from user t join user_extra s on t.id = s.user_id join unsharded"
{
  "QueryType": "SELECT",
  "Original": "select t.id, s.id from user t join user_extra s on t.id = s.user_id join unsharded",
  "Instructions": {
    "OperatorType": "Join",
    "Variant": "Join",
    "JoinColumnIndexes": "-1,-2",
    "TableName": "`user`, user_extra_unsharded",
    "Inputs": [
      {
        "OperatorType": "Route",
        "Variant": "SelectScatter",
        "Keyspace": {
          "Name": "user",
          "Sharded": true
        },
        "FieldQuery": "select t.id, s.id from `user` as t join user_extra as s on t.id = s.user_id where 1 != 1",
        "Query": "select t.id, s.id from `user` as t join user_extra as s on t.id = s.user_id",
        "Table": "`user`, user_extra"
      },
      {
        "OperatorType": "Route",
        "Variant": "SelectUnsharded",
        "Keyspace": {
          "Name": "main",
          "Sharded": false
        },
        "FieldQuery": "select 1 from unsharded where 1 != 1",
        "Query": "select 1 from unsharded",
        "Table": "unsharded"
      }
    ]
  }
}
{
  "QueryType": "SELECT",
  "Original": "select t.id, s.id from user t join user_extra s on t.id = s.user_id join unsharded",
  "Instructions": {
    "OperatorType": "Join",
    "Variant": "Join",
    "JoinColumnIndexes": "1,2",
    "TableName": "unsharded_`user`, user_extra",
    "Inputs": [
      {
        "OperatorType": "Route",
        "Variant": "SelectUnsharded",
        "Keyspace": {
          "Name": "main",
          "Sharded": false
        },
        "FieldQuery": "select 1 from unsharded where 1 != 1",
        "Query": "select 1 from unsharded",
        "Table": "unsharded"
      },
      {
        "OperatorType": "Route",
        "Variant": "SelectScatter",
        "Keyspace": {
          "Name": "user",
          "Sharded": true
        },
        "FieldQuery": "select t.id, s.id from `user` as t, user_extra as s where 1 != 1",
        "Query": "select t.id, s.id from `user` as t, user_extra as s where t.id = s.user_id",
        "Table": "`user`, user_extra"
      }
    ]
  }
}

"((((select 1))))"
{
  "QueryType": "SELECT",
  "Original": "((((select 1))))",
  "Instructions": {
    "OperatorType": "Projection",
    "Columns": [
      "1"
    ],
    "Expressions": [
      "INT64(1)"
    ],
    "Inputs": [
      {
        "OperatorType": "SingleRow"
      }
    ]
  }
}
Gen4 plan same as above

# Merging dual with user
"select 42, id from dual, user"
{
  "QueryType": "SELECT",
  "Original": "select 42, id from dual, user",
  "Instructions": {
    "OperatorType": "Join",
    "Variant": "Join",
    "JoinColumnIndexes": "-1,1",
    "TableName": "dual_`user`",
    "Inputs": [
      {
        "OperatorType": "Route",
        "Variant": "SelectReference",
        "Keyspace": {
          "Name": "main",
          "Sharded": false
        },
        "FieldQuery": "select 42 from dual where 1 != 1",
        "Query": "select 42 from dual",
        "Table": "dual"
      },
      {
        "OperatorType": "Route",
        "Variant": "SelectScatter",
        "Keyspace": {
          "Name": "user",
          "Sharded": true
        },
        "FieldQuery": "select id from `user` where 1 != 1",
        "Query": "select id from `user`",
        "Table": "`user`"
      }
    ]
  }
}
{
  "QueryType": "SELECT",
  "Original": "select 42, id from dual, user",
  "Instructions": {
    "OperatorType": "Route",
    "Variant": "SelectScatter",
    "Keyspace": {
      "Name": "main",
      "Sharded": false
    },
    "FieldQuery": "select 42, id from dual, `user` where 1 != 1",
    "Query": "select 42, id from dual, `user`",
    "Table": "`user`, dual"
  }
}

# Table named "dual" with a qualifier joined on user should not be merged
"select 42, user.id from main.dual, user"
{
  "QueryType": "SELECT",
  "Original": "select 42, user.id from main.dual, user",
  "Instructions": {
    "OperatorType": "Join",
    "Variant": "Join",
    "JoinColumnIndexes": "-1,1",
    "TableName": "dual_`user`",
    "Inputs": [
      {
        "OperatorType": "Route",
        "Variant": "SelectReference",
        "Keyspace": {
          "Name": "main",
          "Sharded": false
        },
        "FieldQuery": "select 42 from dual where 1 != 1",
        "Query": "select 42 from dual",
        "Table": "dual"
      },
      {
        "OperatorType": "Route",
        "Variant": "SelectScatter",
        "Keyspace": {
          "Name": "user",
          "Sharded": true
        },
        "FieldQuery": "select `user`.id from `user` where 1 != 1",
        "Query": "select `user`.id from `user`",
        "Table": "`user`"
      }
    ]
  }
}
Gen4 plan same as above

"select (select col from user limit 1) as a from user join user_extra order by a"
{
  "QueryType": "SELECT",
  "Original": "select (select col from user limit 1) as a from user join user_extra order by a",
  "Instructions": {
    "OperatorType": "Subquery",
    "Variant": "PulloutValue",
    "PulloutVars": [
      "__sq_has_values1",
      "__sq1"
    ],
    "Inputs": [
      {
        "OperatorType": "Limit",
        "Count": 1,
        "Inputs": [
          {
            "OperatorType": "Route",
            "Variant": "SelectScatter",
            "Keyspace": {
              "Name": "user",
              "Sharded": true
            },
            "FieldQuery": "select col from `user` where 1 != 1",
            "Query": "select col from `user` limit :__upper_limit",
            "Table": "`user`"
          }
        ]
      },
      {
        "OperatorType": "Join",
        "Variant": "Join",
        "JoinColumnIndexes": "-1",
        "TableName": "`user`_user_extra",
        "Inputs": [
          {
            "OperatorType": "Route",
            "Variant": "SelectScatter",
            "Keyspace": {
              "Name": "user",
              "Sharded": true
            },
            "FieldQuery": "select :__sq1 as a, weight_string(:__sq1) from `user` where 1 != 1",
            "OrderBy": "(0|1) ASC",
            "Query": "select :__sq1 as a, weight_string(:__sq1) from `user` order by a asc",
            "ResultColumns": 1,
            "Table": "`user`"
          },
          {
            "OperatorType": "Route",
            "Variant": "SelectScatter",
            "Keyspace": {
              "Name": "user",
              "Sharded": true
            },
            "FieldQuery": "select 1 from user_extra where 1 != 1",
            "Query": "select 1 from user_extra",
            "Table": "user_extra"
          }
        ]
      }
    ]
  }
}
{
  "QueryType": "SELECT",
  "Original": "select (select col from user limit 1) as a from user join user_extra order by a",
  "Instructions": {
    "OperatorType": "Subquery",
    "Variant": "PulloutValue",
    "PulloutVars": [
      "__sq1"
    ],
    "Inputs": [
      {
        "OperatorType": "Limit",
        "Count": 1,
        "Inputs": [
          {
            "OperatorType": "Route",
            "Variant": "SelectScatter",
            "Keyspace": {
              "Name": "user",
              "Sharded": true
            },
            "FieldQuery": "select col from `user` where 1 != 1",
            "Query": "select col from `user` limit :__upper_limit",
            "Table": "`user`"
          }
        ]
      },
      {
        "OperatorType": "Join",
        "Variant": "Join",
        "JoinColumnIndexes": "-1",
        "TableName": "`user`_user_extra",
        "Inputs": [
          {
            "OperatorType": "Route",
            "Variant": "SelectScatter",
            "Keyspace": {
              "Name": "user",
              "Sharded": true
            },
            "FieldQuery": "select :__sq1 as a, weight_string(:__sq1) from `user` where 1 != 1",
            "OrderBy": "(0|1) ASC",
            "Query": "select :__sq1 as a, weight_string(:__sq1) from `user` order by a asc",
            "Table": "`user`"
          },
          {
            "OperatorType": "Route",
            "Variant": "SelectScatter",
            "Keyspace": {
              "Name": "user",
              "Sharded": true
            },
            "FieldQuery": "select 1 from user_extra where 1 != 1",
            "Query": "select 1 from user_extra",
            "Table": "user_extra"
          }
        ]
      }
    ]
  }
}

"select t.a from (select (select col from user limit 1) as a from user join user_extra) t"
{
  "QueryType": "SELECT",
  "Original": "select t.a from (select (select col from user limit 1) as a from user join user_extra) t",
  "Instructions": {
    "OperatorType": "SimpleProjection",
    "Columns": [
      0
    ],
    "Inputs": [
      {
        "OperatorType": "Subquery",
        "Variant": "PulloutValue",
        "PulloutVars": [
          "__sq_has_values1",
          "__sq1"
        ],
        "Inputs": [
          {
            "OperatorType": "Limit",
            "Count": 1,
            "Inputs": [
              {
                "OperatorType": "Route",
                "Variant": "SelectScatter",
                "Keyspace": {
                  "Name": "user",
                  "Sharded": true
                },
                "FieldQuery": "select col from `user` where 1 != 1",
                "Query": "select col from `user` limit :__upper_limit",
                "Table": "`user`"
              }
            ]
          },
          {
            "OperatorType": "Join",
            "Variant": "Join",
            "JoinColumnIndexes": "-1",
            "TableName": "`user`_user_extra",
            "Inputs": [
              {
                "OperatorType": "Route",
                "Variant": "SelectScatter",
                "Keyspace": {
                  "Name": "user",
                  "Sharded": true
                },
                "FieldQuery": "select :__sq1 as a from `user` where 1 != 1",
                "Query": "select :__sq1 as a from `user`",
                "Table": "`user`"
              },
              {
                "OperatorType": "Route",
                "Variant": "SelectScatter",
                "Keyspace": {
                  "Name": "user",
                  "Sharded": true
                },
                "FieldQuery": "select 1 from user_extra where 1 != 1",
                "Query": "select 1 from user_extra",
                "Table": "user_extra"
              }
            ]
          }
        ]
      }
    ]
  }
}
{
  "QueryType": "SELECT",
  "Original": "select t.a from (select (select col from user limit 1) as a from user join user_extra) t",
  "Instructions": {
    "OperatorType": "SimpleProjection",
    "Columns": [
      0
    ],
    "Inputs": [
      {
        "OperatorType": "Subquery",
        "Variant": "PulloutValue",
        "PulloutVars": [
          "__sq1"
        ],
        "Inputs": [
          {
            "OperatorType": "Limit",
            "Count": 1,
            "Inputs": [
              {
                "OperatorType": "Route",
                "Variant": "SelectScatter",
                "Keyspace": {
                  "Name": "user",
                  "Sharded": true
                },
                "FieldQuery": "select col from `user` where 1 != 1",
                "Query": "select col from `user` limit :__upper_limit",
                "Table": "`user`"
              }
            ]
          },
          {
            "OperatorType": "Join",
            "Variant": "Join",
            "JoinColumnIndexes": "-1",
            "TableName": "`user`_user_extra",
            "Inputs": [
              {
                "OperatorType": "Route",
                "Variant": "SelectScatter",
                "Keyspace": {
                  "Name": "user",
                  "Sharded": true
                },
                "FieldQuery": "select :__sq1 as a from `user` where 1 != 1",
                "Query": "select :__sq1 as a from `user`",
                "Table": "`user`"
              },
              {
                "OperatorType": "Route",
                "Variant": "SelectScatter",
                "Keyspace": {
                  "Name": "user",
                  "Sharded": true
                },
                "FieldQuery": "select 1 from user_extra where 1 != 1",
                "Query": "select 1 from user_extra",
                "Table": "user_extra"
              }
            ]
          }
        ]
      }
    ]
  }
}

"select (select col from user where user_extra.id = 4 limit 1) as a from user join user_extra"
"unsupported: cross-shard correlated subquery"
Gen4 plan same as above

# plan test for a natural character set string
"select N'string' from dual"
{
  "QueryType": "SELECT",
  "Original": "select N'string' from dual",
  "Instructions": {
    "OperatorType": "Route",
    "Variant": "SelectReference",
    "Keyspace": {
      "Name": "main",
      "Sharded": false
    },
    "FieldQuery": "select N'string' from dual where 1 != 1",
    "Query": "select N'string' from dual",
    "Table": "dual"
  }
}
Gen4 plan same as above

<<<<<<< HEAD
# correlated subquery in exists clause
"select col from user where exists(select user_id from user_extra where user_id = 3 and user_id < user.id)"
"unsupported: cross-shard correlated subquery"
{
  "QueryType": "SELECT",
  "Original": "select col from user where exists(select user_id from user_extra where user_id = 3 and user_id \u003c user.id)",
  "Instructions": {
    "OperatorType": "SemiJoin",
    "JoinVars": {
      "user_id": 0
    },
    "ProjectedIndexes": "-2",
=======
# select expression having dependencies on both sides of a join
"select user.id * user_id as amount from user, user_extra"
{
  "QueryType": "SELECT",
  "Original": "select user.id * user_id as amount from user, user_extra",
  "Instructions": {
    "OperatorType": "Join",
    "Variant": "Join",
    "JoinColumnIndexes": "1",
    "JoinVars": {
      "user_id": 0
    },
>>>>>>> 32b74e6d
    "TableName": "`user`_user_extra",
    "Inputs": [
      {
        "OperatorType": "Route",
        "Variant": "SelectScatter",
        "Keyspace": {
          "Name": "user",
          "Sharded": true
        },
<<<<<<< HEAD
        "FieldQuery": "select `user`.id, col from `user` where 1 != 1",
        "Query": "select `user`.id, col from `user`",
=======
        "FieldQuery": "select `user`.id from `user` where 1 != 1",
        "Query": "select `user`.id from `user`",
>>>>>>> 32b74e6d
        "Table": "`user`"
      },
      {
        "OperatorType": "Route",
<<<<<<< HEAD
        "Variant": "SelectEqualUnique",
=======
        "Variant": "SelectScatter",
>>>>>>> 32b74e6d
        "Keyspace": {
          "Name": "user",
          "Sharded": true
        },
<<<<<<< HEAD
        "FieldQuery": "select 1 from user_extra where 1 != 1",
        "Query": "select 1 from user_extra where user_id = 3 and user_id \u003c :user_id",
        "Table": "user_extra",
        "Values": [
          3
        ],
        "Vindex": "user_index"
      }
    ]
  }
}
=======
        "FieldQuery": "select :user_id * user_id as amount from user_extra where 1 != 1",
        "Query": "select :user_id * user_id as amount from user_extra",
        "Table": "user_extra"
      }
    ]
  }
}
Gen4 plan same as above
>>>>>>> 32b74e6d
<|MERGE_RESOLUTION|>--- conflicted
+++ resolved
@@ -2496,20 +2496,6 @@
 }
 Gen4 plan same as above
 
-<<<<<<< HEAD
-# correlated subquery in exists clause
-"select col from user where exists(select user_id from user_extra where user_id = 3 and user_id < user.id)"
-"unsupported: cross-shard correlated subquery"
-{
-  "QueryType": "SELECT",
-  "Original": "select col from user where exists(select user_id from user_extra where user_id = 3 and user_id \u003c user.id)",
-  "Instructions": {
-    "OperatorType": "SemiJoin",
-    "JoinVars": {
-      "user_id": 0
-    },
-    "ProjectedIndexes": "-2",
-=======
 # select expression having dependencies on both sides of a join
 "select user.id * user_id as amount from user, user_extra"
 {
@@ -2522,7 +2508,6 @@
     "JoinVars": {
       "user_id": 0
     },
->>>>>>> 32b74e6d
     "TableName": "`user`_user_extra",
     "Inputs": [
       {
@@ -2532,27 +2517,58 @@
           "Name": "user",
           "Sharded": true
         },
-<<<<<<< HEAD
+        "FieldQuery": "select `user`.id from `user` where 1 != 1",
+        "Query": "select `user`.id from `user`",
+        "Table": "`user`"
+      },
+      {
+        "OperatorType": "Route",
+        "Variant": "SelectScatter",
+        "Keyspace": {
+          "Name": "user",
+          "Sharded": true
+        },
+        "FieldQuery": "select :user_id * user_id as amount from user_extra where 1 != 1",
+        "Query": "select :user_id * user_id as amount from user_extra",
+        "Table": "user_extra"
+      }
+    ]
+  }
+}
+Gen4 plan same as above
+
+# correlated subquery in exists clause
+"select col from user where exists(select user_id from user_extra where user_id = 3 and user_id < user.id)"
+"unsupported: cross-shard correlated subquery"
+{
+  "QueryType": "SELECT",
+  "Original": "select col from user where exists(select user_id from user_extra where user_id = 3 and user_id \u003c user.id)",
+  "Instructions": {
+    "OperatorType": "SemiJoin",
+    "JoinVars": {
+      "user_id": 0
+    },
+    "ProjectedIndexes": "-2",
+    "TableName": "`user`_user_extra",
+    "Inputs": [
+      {
+        "OperatorType": "Route",
+        "Variant": "SelectScatter",
+        "Keyspace": {
+          "Name": "user",
+          "Sharded": true
+        },
         "FieldQuery": "select `user`.id, col from `user` where 1 != 1",
         "Query": "select `user`.id, col from `user`",
-=======
-        "FieldQuery": "select `user`.id from `user` where 1 != 1",
-        "Query": "select `user`.id from `user`",
->>>>>>> 32b74e6d
         "Table": "`user`"
       },
       {
         "OperatorType": "Route",
-<<<<<<< HEAD
         "Variant": "SelectEqualUnique",
-=======
-        "Variant": "SelectScatter",
->>>>>>> 32b74e6d
-        "Keyspace": {
-          "Name": "user",
-          "Sharded": true
-        },
-<<<<<<< HEAD
+        "Keyspace": {
+          "Name": "user",
+          "Sharded": true
+        },
         "FieldQuery": "select 1 from user_extra where 1 != 1",
         "Query": "select 1 from user_extra where user_id = 3 and user_id \u003c :user_id",
         "Table": "user_extra",
@@ -2563,14 +2579,4 @@
       }
     ]
   }
-}
-=======
-        "FieldQuery": "select :user_id * user_id as amount from user_extra where 1 != 1",
-        "Query": "select :user_id * user_id as amount from user_extra",
-        "Table": "user_extra"
-      }
-    ]
-  }
-}
-Gen4 plan same as above
->>>>>>> 32b74e6d
+}