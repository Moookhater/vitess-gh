/*
Copyright 2020 The Vitess Authors.

Licensed under the Apache License, Version 2.0 (the "License");
you may not use this file except in compliance with the License.
You may obtain a copy of the License at

    http://www.apache.org/licenses/LICENSE-2.0

Unless required by applicable law or agreed to in writing, software
distributed under the License is distributed on an "AS IS" BASIS,
WITHOUT WARRANTIES OR CONDITIONS OF ANY KIND, either express or implied.
See the License for the specific language governing permissions and
limitations under the License.
*/

package planbuilder

import (
	vtrpcpb "vitess.io/vitess/go/vt/proto/vtrpc"
	"vitess.io/vitess/go/vt/sqlparser"
	"vitess.io/vitess/go/vt/vterrors"
	"vitess.io/vitess/go/vt/vtgate/engine"
	"vitess.io/vitess/go/vt/vtgate/semantics"
)

var _ logicalPlan = (*sqlCalcFoundRows)(nil)

type sqlCalcFoundRows struct {
	LimitQuery, CountQuery logicalPlan
	ljt, cjt               *jointab
}

//Wireup implements the logicalPlan interface
func (s *sqlCalcFoundRows) Wireup(logicalPlan, *jointab) error {
	err := s.LimitQuery.Wireup(s.LimitQuery, s.ljt)
	if err != nil {
		return err
	}
	return s.CountQuery.Wireup(s.CountQuery, s.cjt)
}

//Wireup2 implements the logicalPlan interface
<<<<<<< HEAD
func (s *sqlCalcFoundRows) Wireup2(semTable *semantics.SemTable) error {
	err := s.LimitQuery.Wireup2(semTable)
	if err != nil {
		return err
	}
	return s.CountQuery.Wireup2(semTable)
}

// Solves implements the logicalPlan interface
func (s *sqlCalcFoundRows) Solves() semantics.TableSet {
	return s.LimitQuery.Solves()
=======
func (s *sqlCalcFoundRows) WireupV4(semTable *semantics.SemTable) error {
	err := s.LimitQuery.WireupV4(semTable)
	if err != nil {
		return err
	}
	return s.CountQuery.WireupV4(semTable)
}

// Solves implements the logicalPlan interface
func (s *sqlCalcFoundRows) ContainsTables() semantics.TableSet {
	return s.LimitQuery.ContainsTables()
>>>>>>> 35e41cd7
}

//Primitive implements the logicalPlan interface
func (s *sqlCalcFoundRows) Primitive() engine.Primitive {
	return engine.SQLCalcFoundRows{
		LimitPrimitive: s.LimitQuery.Primitive(),
		CountPrimitive: s.CountQuery.Primitive(),
	}
}

// All the methods below are not implemented. They should not be called on a sqlCalcFoundRows plan

//Order implements the logicalPlan interface
func (s *sqlCalcFoundRows) Order() int {
	return s.LimitQuery.Order()
}

//ResultColumns implements the logicalPlan interface
func (s *sqlCalcFoundRows) ResultColumns() []*resultColumn {
	return s.LimitQuery.ResultColumns()
}

//Reorder implements the logicalPlan interface
func (s *sqlCalcFoundRows) Reorder(order int) {
	s.LimitQuery.Reorder(order)
}

//SupplyVar implements the logicalPlan interface
func (s *sqlCalcFoundRows) SupplyVar(from, to int, col *sqlparser.ColName, varname string) {
	s.LimitQuery.SupplyVar(from, to, col, varname)
}

//SupplyCol implements the logicalPlan interface
func (s *sqlCalcFoundRows) SupplyCol(col *sqlparser.ColName) (*resultColumn, int) {
	return s.LimitQuery.SupplyCol(col)
}

//SupplyWeightString implements the logicalPlan interface
func (s *sqlCalcFoundRows) SupplyWeightString(int) (weightcolNumber int, err error) {
	return 0, vterrors.Errorf(vtrpcpb.Code_INTERNAL, "unreachable: sqlCalcFoundRows.SupplyWeightString")
}

// Rewrite implements the logicalPlan interface
func (s *sqlCalcFoundRows) Rewrite(inputs ...logicalPlan) error {
	if len(inputs) != 2 {
		return vterrors.Errorf(vtrpcpb.Code_INTERNAL, "sqlCalcFoundRows: wrong number of inputs")
	}
	s.LimitQuery = inputs[0]
	s.CountQuery = inputs[1]
	return nil
}

// Inputs implements the logicalPlan interface
func (s *sqlCalcFoundRows) Inputs() []logicalPlan {
	return []logicalPlan{s.LimitQuery, s.CountQuery}
}<|MERGE_RESOLUTION|>--- conflicted
+++ resolved
@@ -41,19 +41,6 @@
 }
 
 //Wireup2 implements the logicalPlan interface
-<<<<<<< HEAD
-func (s *sqlCalcFoundRows) Wireup2(semTable *semantics.SemTable) error {
-	err := s.LimitQuery.Wireup2(semTable)
-	if err != nil {
-		return err
-	}
-	return s.CountQuery.Wireup2(semTable)
-}
-
-// Solves implements the logicalPlan interface
-func (s *sqlCalcFoundRows) Solves() semantics.TableSet {
-	return s.LimitQuery.Solves()
-=======
 func (s *sqlCalcFoundRows) WireupV4(semTable *semantics.SemTable) error {
 	err := s.LimitQuery.WireupV4(semTable)
 	if err != nil {
@@ -65,7 +52,6 @@
 // Solves implements the logicalPlan interface
 func (s *sqlCalcFoundRows) ContainsTables() semantics.TableSet {
 	return s.LimitQuery.ContainsTables()
->>>>>>> 35e41cd7
 }
 
 //Primitive implements the logicalPlan interface
