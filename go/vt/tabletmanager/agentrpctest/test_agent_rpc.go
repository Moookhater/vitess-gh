--- conflicted
+++ resolved
@@ -474,15 +474,9 @@
 
 var testExecuteFetchQuery = "fetch this"
 var testExecuteFetchMaxRows = 100
-<<<<<<< HEAD
 var testExecuteFetchResult = &sqltypes.Result{
-	Fields: []*query.Field{
-		&query.Field{
-=======
-var testExecuteFetchResult = &mproto.QueryResult{
 	Fields: []*querypb.Field{
 		&querypb.Field{
->>>>>>> 0010aa27
 			Name: "column1",
 			Type: sqltypes.Blob,
 		},
