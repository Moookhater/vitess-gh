--- conflicted
+++ resolved
@@ -18,7 +18,6 @@
 # prevent alternate futures when doing a failover in response to
 # a master that becomes unresponsive.
 rpl_semi_sync_master_timeout = 1000000000000000000
-<<<<<<< HEAD
 rpl_semi_sync_master_wait_no_slave = 1
 
 
@@ -36,8 +35,4 @@
 # In MariaDB the default charset is latin1
 
 character_set_server = utf8
-collation_server = utf8_general_ci
-
-=======
-rpl_semi_sync_master_wait_no_slave = 1
->>>>>>> 4198bee3
+collation_server = utf8_general_ci