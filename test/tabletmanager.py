#!/usr/bin/env python

# Copyright 2017 Google Inc.
#
# Licensed under the Apache License, Version 2.0 (the "License");
# you may not use this file except in compliance with the License.
# You may obtain a copy of the License at
#
#     http://www.apache.org/licenses/LICENSE-2.0
#
# Unless required by applicable law or agreed to in writing, software
# distributed under the License is distributed on an "AS IS" BASIS,
# WITHOUT WARRANTIES OR CONDITIONS OF ANY KIND, either express or implied.
# See the License for the specific language governing permissions and
# limitations under the License.

# vim: tabstop=8 expandtab shiftwidth=2 softtabstop=2

import json
import logging
import os
import time
import unittest
import urllib
import urllib2
import re

import MySQLdb

import environment
import utils
import tablet
from mysql_flavor import mysql_flavor
from protocols_flavor import protocols_flavor

from vtproto import topodata_pb2

tablet_62344 = tablet.Tablet(62344)
tablet_62044 = tablet.Tablet(62044)

# regexp to check if the tablet status page reports healthy,
# regardless of actual replication lag
healthy_expr = re.compile(r'Current status: <span.+?>healthy')


def setUpModule():
  try:
    topo_flavor = environment.topo_server().flavor()
<<<<<<< HEAD
    environment.topo_server().setup()
=======
    if topo_flavor == 'zk2':
      # This is a one-off test to make sure our 'zk2' implementation
      # behave with a server that is not DNS-resolvable.
      environment.topo_server().setup(add_bad_host=True)
    else:
      environment.topo_server().setup()
>>>>>>> 8913fcf0

    # start mysql instance external to the test
    setup_procs = [
        tablet_62344.init_mysql(),
        tablet_62044.init_mysql(),
        ]
    utils.Vtctld().start()
    utils.wait_procs(setup_procs)
  except:
    tearDownModule()
    raise


def tearDownModule():
  utils.required_teardown()
  if utils.options.skip_teardown:
    return

  teardown_procs = [
      tablet_62344.teardown_mysql(),
      tablet_62044.teardown_mysql(),
      ]
  utils.wait_procs(teardown_procs, raise_on_error=False)

  environment.topo_server().teardown()
  utils.kill_sub_processes()
  utils.remove_tmp_files()

  tablet_62344.remove_tree()
  tablet_62044.remove_tree()


class TestTabletManager(unittest.TestCase):

  def tearDown(self):
    tablet.Tablet.check_vttablet_count()
    environment.topo_server().wipe()
    for t in [tablet_62344, tablet_62044]:
      t.reset_replication()
      t.set_semi_sync_enabled(master=False)
      t.clean_dbs()

  # run twice to check behavior with existing znode data
  def test_sanity(self):
    self._test_sanity()
    self._test_sanity()

  def _test_sanity(self):
    # Start up a master mysql and vttablet
    utils.run_vtctl(['CreateKeyspace', '-force', 'test_keyspace'])
    utils.run_vtctl(['createshard', '-force', 'test_keyspace/0'])
    tablet_62344.init_tablet('master', 'test_keyspace', '0', parent=False)
    utils.run_vtctl(['RebuildKeyspaceGraph', 'test_keyspace'])
    utils.validate_topology()

    # if these statements don't run before the tablet it will wedge
    # waiting for the db to become accessible. this is more a bug than
    # a feature.
    tablet_62344.populate('vt_test_keyspace', self._create_vt_select_test,
                          self._populate_vt_select_test)

    tablet_62344.start_vttablet()

    # make sure the query service is started right away.
    qr = tablet_62344.execute('select id, msg from vt_select_test')
    self.assertEqual(len(qr['rows']), 4,
                     'expected 4 rows in vt_select_test: %s' % str(qr))
    self.assertEqual(qr['fields'][0]['name'], 'id')
    self.assertEqual(qr['fields'][1]['name'], 'msg')

    # test exclude_field_names to vttablet works as expected.
    qr = tablet_62344.execute('select id, msg from vt_select_test',
                              execute_options='included_fields:TYPE_ONLY ')
    self.assertEqual(len(qr['rows']), 4,
                     'expected 4 rows in vt_select_test: %s' % str(qr))
    self.assertNotIn('name', qr['fields'][0])
    self.assertNotIn('name', qr['fields'][1])

    # make sure direct dba queries work
    query_result = utils.run_vtctl_json(
        ['ExecuteFetchAsDba', '-json', tablet_62344.tablet_alias,
         'select * from vt_test_keyspace.vt_select_test'])
    self.assertEqual(
        len(query_result['rows']), 4,
        'expected 4 rows in vt_select_test: %s' % str(query_result))
    self.assertEqual(
        len(query_result['fields']), 2,
        'expected 2 fields in vt_select_test: %s' % str(query_result))

    # check Ping / RefreshState / RefreshStateByShard
    utils.run_vtctl(['Ping', tablet_62344.tablet_alias])
    utils.run_vtctl(['RefreshState', tablet_62344.tablet_alias])
    utils.run_vtctl(['RefreshStateByShard', 'test_keyspace/0'])
    utils.run_vtctl(['RefreshStateByShard', '--cells=test_nj',
                     'test_keyspace/0'])

    # Quickly check basic actions.
    utils.run_vtctl(['SetReadOnly', tablet_62344.tablet_alias])
    utils.wait_db_read_only(62344)

    utils.run_vtctl(['SetReadWrite', tablet_62344.tablet_alias])
    utils.check_db_read_write(62344)

    utils.validate_topology()
    utils.run_vtctl(['ValidateKeyspace', 'test_keyspace'])
    # not pinging tablets, as it enables replication checks, and they
    # break because we only have a single master, no slaves
    utils.run_vtctl(['ValidateShard', '-ping-tablets=false',
                     'test_keyspace/0'])

    tablet_62344.kill_vttablet()

  _create_vt_select_test = '''create table vt_select_test (
  id bigint auto_increment,
  msg varchar(64),
  primary key (id)
  ) Engine=InnoDB'''

  _populate_vt_select_test = [
      "insert into vt_select_test (msg) values ('test %s')" % x
      for x in xrange(4)]

  # Test if a vttablet can be pointed at an existing mysql
  # We point 62044 at 62344's mysql and try to read from it.
  def test_command_line(self):
    utils.run_vtctl(['CreateKeyspace', 'test_keyspace'])
    tablet_62044.init_tablet('master', 'test_keyspace', '0')
    tablet_62344.populate('vt_test_keyspace', self._create_vt_select_test,
                          self._populate_vt_select_test)

    # mycnf_server_id prevents vttablet from reading the mycnf
    extra_args = [
        '-mycnf_server_id', str(tablet_62044.tablet_uid),
        '-db_socket', os.path.join(tablet_62344.tablet_dir, 'mysql.sock')]
    # supports_backup=False prevents vttablet from trying to restore
    tablet_62044.start_vttablet(extra_args=extra_args, supports_backups=False)
    qr = tablet_62044.execute('select id, msg from vt_select_test')
    self.assertEqual(len(qr['rows']), 4,
                     'expected 4 rows in vt_select_test: %s' % str(qr))

    # Verify backup fails
    try:
      utils.run_vtctl(['Backup', tablet_62044.tablet_alias])
    except Exception as e:
      self.assertIn('cannot perform backup without my.cnf', str(e))
    else:
        self.assertFail('did not get an exception')

    tablet_62044.kill_vttablet()

  def test_actions_and_timeouts(self):
    # Start up a master mysql and vttablet
    utils.run_vtctl(['CreateKeyspace', 'test_keyspace'])

    tablet_62344.init_tablet('master', 'test_keyspace', '0')
    utils.validate_topology()
    tablet_62344.create_db('vt_test_keyspace')
    tablet_62344.start_vttablet()

    utils.run_vtctl(['Ping', tablet_62344.tablet_alias])

    # schedule long action in the background, sleep a little bit to make sure
    # it started to run
    args = (environment.binary_args('vtctl') +
            environment.topo_server().flags() +
            ['-tablet_manager_protocol',
             protocols_flavor().tablet_manager_protocol(),
             '-tablet_protocol', protocols_flavor().tabletconn_protocol(),
             '-log_dir', environment.vtlogroot,
             'Sleep', tablet_62344.tablet_alias, '10s'])
    bg = utils.run_bg(args)
    time.sleep(3)

    # try a frontend RefreshState that should timeout as the tablet is busy
    # running the other one
    _, stderr = utils.run_vtctl(
        ['-wait-time', '3s', 'RefreshState', tablet_62344.tablet_alias],
        expect_fail=True)
    self.assertIn(protocols_flavor().rpc_timeout_message(), stderr)

    # wait for the background vtctl
    bg.wait()

    tablet_62344.kill_vttablet()

  def _run_hook(self, params, expected_status, expected_stdout,
                expected_stderr):
    hr = utils.run_vtctl_json(['ExecuteHook', tablet_62344.tablet_alias] +
                              params)
    self.assertEqual(hr['ExitStatus'], expected_status)
    if isinstance(expected_stdout, basestring):
      self.assertEqual(hr['Stdout'], expected_stdout)
    else:
      found = False
      for exp in expected_stdout:
        if hr['Stdout'] == exp:
          found = True
          break
      if not found:
        self.assertFail(
            'cannot find expected %s in %s' %
            (str(expected_stdout), hr['Stdout']))
    if expected_stderr[-1:] == '%':
      self.assertEqual(
          hr['Stderr'][:len(expected_stderr)-1],
          expected_stderr[:len(expected_stderr)-1])
    else:
      self.assertEqual(hr['Stderr'], expected_stderr)

  def test_hook(self):
    utils.run_vtctl(['CreateKeyspace', 'test_keyspace'])

    # create the database so vttablets start, as it is serving
    tablet_62344.create_db('vt_test_keyspace')

    tablet_62344.init_tablet('master', 'test_keyspace', '0', start=True)

    # test a regular program works
    self._run_hook(['test.sh', '--flag1', '--param1=hello'], 0,
                   ['TABLET_ALIAS: test_nj-0000062344\n'
                    'PARAM: --flag1\n'
                    'PARAM: --param1=hello\n',
                    'TABLET_ALIAS: test_nj-0000062344\n'
                    'PARAM: --param1=hello\n'
                    'PARAM: --flag1\n'],
                   '')

    # test stderr output
    self._run_hook(['test.sh', '--to-stderr'], 0,
                   'TABLET_ALIAS: test_nj-0000062344\n'
                   'PARAM: --to-stderr\n',
                   'ERR: --to-stderr\n')

    # test commands that fail
    self._run_hook(['test.sh', '--exit-error'], 1,
                   'TABLET_ALIAS: test_nj-0000062344\n'
                   'PARAM: --exit-error\n',
                   'ERROR: exit status 1\n')

    # test hook that is not present
    self._run_hook(['not_here.sh'], -1,
                   '',
                   'missing hook /%')  # cannot go further, local path

    # test hook with invalid name
    _, err = utils.run_vtctl(['--alsologtostderr', 'ExecuteHook',
                              tablet_62344.tablet_alias,
                              '/bin/ls'],
                             mode=utils.VTCTL_VTCTL, trap_output=True,
                             raise_on_error=False)
    expected = "action failed: ExecuteHook hook name cannot have a '/' in it"
    self.assertIn(expected, err)

    tablet_62344.kill_vttablet()

  def test_shard_replication_fix(self):
    utils.run_vtctl(['CreateKeyspace', 'test_keyspace'])

    tablet_62344.create_db('vt_test_keyspace')
    tablet_62044.create_db('vt_test_keyspace')

    # one master one replica
    tablet_62344.init_tablet('master', 'test_keyspace', '0')
    tablet_62044.init_tablet('replica', 'test_keyspace', '0')

    # make sure the replica is in the replication graph
    before_bogus = utils.run_vtctl_json(['GetShardReplication', 'test_nj',
                                         'test_keyspace/0'])
    self.assertEqual(2, len(before_bogus['nodes']),
                     'wrong shard replication nodes before: %s' %
                     str(before_bogus))

    # manually add a bogus entry to the replication graph, and check
    # it is removed by ShardReplicationFix
    utils.run_vtctl(['ShardReplicationAdd', 'test_keyspace/0',
                     'test_nj-0000066666'], auto_log=True)
    with_bogus = utils.run_vtctl_json(['GetShardReplication', 'test_nj',
                                       'test_keyspace/0'])
    self.assertEqual(3, len(with_bogus['nodes']),
                     'wrong shard replication nodes with bogus: %s' %
                     str(with_bogus))
    utils.run_vtctl(['ShardReplicationFix', 'test_nj', 'test_keyspace/0'],
                    auto_log=True)
    after_fix = utils.run_vtctl_json(['GetShardReplication', 'test_nj',
                                      'test_keyspace/0'])
    self.assertEqual(2, len(after_fix['nodes']),
                     'wrong shard replication nodes after fix: %s' %
                     str(after_fix))

  def check_healthz(self, t, expected):
    if expected:
      self.assertEqual('ok\n', t.get_healthz())
    else:
      with self.assertRaises(urllib2.HTTPError):
        t.get_healthz()

  def test_health_check(self):
    # one master, one replica that starts not initialized
    # (for the replica, we let vttablet do the InitTablet)
    tablet_62344.init_tablet('replica', 'test_keyspace', '0')

    for t in tablet_62344, tablet_62044:
      t.create_db('vt_test_keyspace')

    tablet_62344.start_vttablet(wait_for_state=None)
    tablet_62044.start_vttablet(wait_for_state=None,
                                lameduck_period='5s',
                                init_tablet_type='replica',
                                init_keyspace='test_keyspace',
                                init_shard='0')

    tablet_62344.wait_for_vttablet_state('NOT_SERVING')
    tablet_62044.wait_for_vttablet_state('NOT_SERVING')
    self.check_healthz(tablet_62044, False)

    utils.run_vtctl(['InitShardMaster', '-force', 'test_keyspace/0',
                     tablet_62344.tablet_alias])

    # make sure the unhealthy slave goes to healthy
    tablet_62044.wait_for_vttablet_state('SERVING')
    utils.run_vtctl(['RunHealthCheck', tablet_62044.tablet_alias])
    self.check_healthz(tablet_62044, True)

    # make sure the master is still master
    ti = utils.run_vtctl_json(['GetTablet', tablet_62344.tablet_alias])
    self.assertEqual(ti['type'], topodata_pb2.MASTER,
                     'unexpected master type: %s' % ti['type'])

    # stop replication at the mysql level.
    tablet_62044.mquery('', 'stop slave')
    # vttablet replication_reporter should restart it.
    utils.run_vtctl(['RunHealthCheck', tablet_62044.tablet_alias])
    # insert something on the master and wait for it on the slave.
    tablet_62344.mquery('vt_test_keyspace', [
        'create table repl_test_table (id int)',
        'insert into repl_test_table values (123)'], write=True)
    timeout = 10.0
    while True:
      try:
        result = tablet_62044.mquery('vt_test_keyspace',
                                     'select * from repl_test_table')
        if result:
          self.assertEqual(result[0][0], 123L)
          break
      except MySQLdb.ProgrammingError:
        # Maybe the create table hasn't gone trough yet, we wait more
        logging.exception('got this exception waiting for data, ignoring it')
      timeout = utils.wait_step(
          'slave replication repaired by replication_reporter', timeout)

    # stop replication, make sure we don't go unhealthy.
    # (we have a baseline as well, so the time should be good).
    utils.run_vtctl(['StopSlave', tablet_62044.tablet_alias])
    utils.run_vtctl(['RunHealthCheck', tablet_62044.tablet_alias])
    self.check_healthz(tablet_62044, True)

    # make sure status web page is healthy
    self.assertRegexpMatches(tablet_62044.get_status(), healthy_expr)

    # make sure the health stream is updated
    health = utils.run_vtctl_json(['VtTabletStreamHealth',
                                   '-count', '1',
                                   tablet_62044.tablet_alias])
    self.assertTrue(('seconds_behind_master' not in health['realtime_stats']) or
                    (health['realtime_stats']['seconds_behind_master'] < 30),
                    'got unexpected health: %s' % str(health))
    self.assertIn('serving', health)

    # then restart replication, make sure we stay healthy
    utils.run_vtctl(['StartSlave', tablet_62044.tablet_alias])
    utils.run_vtctl(['RunHealthCheck', tablet_62044.tablet_alias])

    # make sure status web page is healthy
    self.assertRegexpMatches(tablet_62044.get_status(), healthy_expr)

    # now test VtTabletStreamHealth returns the right thing
    stdout, _ = utils.run_vtctl(['VtTabletStreamHealth',
                                 '-count', '2',
                                 tablet_62044.tablet_alias],
                                trap_output=True, auto_log=True)
    lines = stdout.splitlines()
    self.assertEqual(len(lines), 2)
    for line in lines:
      logging.debug('Got health: %s', line)
      data = json.loads(line)
      self.assertIn('realtime_stats', data)
      self.assertIn('serving', data)
      self.assertTrue(data['serving'])
      self.assertNotIn('health_error', data['realtime_stats'])
      self.assertNotIn('tablet_externally_reparented_timestamp', data)
      self.assertEqual('test_keyspace', data['target']['keyspace'])
      self.assertEqual('0', data['target']['shard'])
      self.assertEqual(topodata_pb2.REPLICA, data['target']['tablet_type'])

    # Test that VtTabletStreamHealth reports a QPS >0.0.
    # Therefore, issue several reads first.
    # NOTE: This may be potentially flaky because we'll observe a QPS >0.0
    #       exactly "once" for the duration of one sampling interval (5s) and
    #       after that we'll see 0.0 QPS rates again. If this becomes actually
    #       flaky, we need to read continuously in a separate thread.
    for _ in range(10):
      tablet_62044.execute('select 1 from dual')
    # This may take up to 5 seconds to become true because we sample the query
    # counts for the rates only every 5 seconds (see query_service_stats.go).
    timeout = 10
    while True:
      health = utils.run_vtctl_json(['VtTabletStreamHealth', '-count', '1',
                                     tablet_62044.tablet_alias])
      if health['realtime_stats'].get('qps', 0.0) > 0.0:
        break
      timeout = utils.wait_step('QPS >0.0 seen', timeout)

    # kill the tablets
    tablet.kill_tablets([tablet_62344, tablet_62044])

  def test_health_check_drained_state_does_not_shutdown_query_service(self):
    # This test is similar to test_health_check, but has the following
    # differences:
    # - the second tablet is an 'rdonly' and not a 'replica'
    # - the second tablet will be set to 'drained' and we expect that
    #   the query service won't be shutdown

    # Setup master and rdonly tablets.
    tablet_62344.init_tablet('replica', 'test_keyspace', '0')

    for t in tablet_62344, tablet_62044:
      t.create_db('vt_test_keyspace')

    # Note we only have a master and a rdonly. So we can't enable
    # semi-sync in this case, as the rdonly slaves don't semi-sync ack.
    tablet_62344.start_vttablet(wait_for_state=None, enable_semi_sync=False)
    tablet_62044.start_vttablet(wait_for_state=None,
                                init_tablet_type='rdonly',
                                init_keyspace='test_keyspace',
                                init_shard='0',
                                enable_semi_sync=False)

    tablet_62344.wait_for_vttablet_state('NOT_SERVING')
    tablet_62044.wait_for_vttablet_state('NOT_SERVING')
    self.check_healthz(tablet_62044, False)

    # Enable replication.
    utils.run_vtctl(['InitShardMaster', '-force', 'test_keyspace/0',
                     tablet_62344.tablet_alias])

    # Trigger healthcheck to save time waiting for the next interval.
    utils.run_vtctl(['RunHealthCheck', tablet_62044.tablet_alias])
    tablet_62044.wait_for_vttablet_state('SERVING')
    self.check_healthz(tablet_62044, True)

    # Change from rdonly to drained and stop replication. (These
    # actions are similar to the SplitClone vtworker command
    # implementation.)  The tablet will stay healthy, and the
    # query service is still running.
    utils.run_vtctl(['ChangeSlaveType', tablet_62044.tablet_alias, 'drained'])
    # Trying to drain the same tablet again, should error
    try:
      utils.run_vtctl(['ChangeSlaveType', tablet_62044.tablet_alias, 'drained'])
    except Exception as e:
      s = str(e)
      self.assertIn("already drained", s)
    utils.run_vtctl(['StopSlave', tablet_62044.tablet_alias])
    # Trigger healthcheck explicitly to avoid waiting for the next interval.
    utils.run_vtctl(['RunHealthCheck', tablet_62044.tablet_alias])
    utils.wait_for_tablet_type(tablet_62044.tablet_alias, 'drained')
    self.check_healthz(tablet_62044, True)
    # Query service is still running.
    tablet_62044.wait_for_vttablet_state('SERVING')

    # Restart replication. Tablet will become healthy again.
    utils.run_vtctl(['ChangeSlaveType', tablet_62044.tablet_alias, 'rdonly'])
    utils.run_vtctl(['StartSlave', tablet_62044.tablet_alias])
    utils.run_vtctl(['RunHealthCheck', tablet_62044.tablet_alias])
    self.check_healthz(tablet_62044, True)

    # kill the tablets
    tablet.kill_tablets([tablet_62344, tablet_62044])

  def test_no_mysql_healthcheck(self):
    """This test starts a vttablet with no mysql port, while mysql is down.

    It makes sure vttablet will start properly and be unhealthy.
    Then we start mysql, and make sure vttablet becomes healthy.
    """
    # we need replication to be enabled, so the slave tablet can be healthy.
    for t in tablet_62344, tablet_62044:
      t.create_db('vt_test_keyspace')
    pos = mysql_flavor().master_position(tablet_62344)
    # Use 'localhost' as hostname because Travis CI worker hostnames
    # are too long for MySQL replication.
    change_master_cmds = mysql_flavor().change_master_commands(
        'localhost',
        tablet_62344.mysql_port,
        pos)
    tablet_62044.mquery('', ['RESET MASTER', 'RESET SLAVE'] +
                        change_master_cmds + ['START SLAVE'])

    # now shutdown all mysqld
    shutdown_procs = [
        tablet_62344.shutdown_mysql(),
        tablet_62044.shutdown_mysql(),
        ]
    utils.wait_procs(shutdown_procs)

    # start the tablets, wait for them to be NOT_SERVING (mysqld not there)
    tablet_62344.init_tablet('master', 'test_keyspace', '0')
    tablet_62044.init_tablet('replica', 'test_keyspace', '0',
                             include_mysql_port=False)
    for t in tablet_62344, tablet_62044:
      # Since MySQL is down at this point and we want the tablet to start up
      # successfully, we have to use supports_backups=False.
      t.start_vttablet(wait_for_state=None, supports_backups=False,
                       full_mycnf_args=True, include_mysql_port=False)
    for t in tablet_62344, tablet_62044:
      t.wait_for_vttablet_state('NOT_SERVING')
      self.check_healthz(t, False)

    # Tell slave to not try to repair replication in healthcheck.
    # The StopSlave will ultimately fail because mysqld is not running,
    # But vttablet should remember that it's not supposed to fix replication.
    utils.run_vtctl(['StopSlave', tablet_62044.tablet_alias], expect_fail=True)

    # The above notice to not fix replication should survive tablet restart.
    tablet_62044.kill_vttablet()
    tablet_62044.start_vttablet(wait_for_state='NOT_SERVING',
                                full_mycnf_args=True, include_mysql_port=False,
                                supports_backups=False)

    # restart mysqld
    start_procs = [
        tablet_62344.start_mysql(),
        tablet_62044.start_mysql(),
        ]
    utils.wait_procs(start_procs)

    # the master should still be healthy
    utils.run_vtctl(['RunHealthCheck', tablet_62344.tablet_alias],
                    auto_log=True)
    self.check_healthz(tablet_62344, True)

    # the slave will now be healthy, but report a very high replication
    # lag, because it can't figure out what it exactly is.
    utils.run_vtctl(['RunHealthCheck', tablet_62044.tablet_alias],
                    auto_log=True)
    tablet_62044.wait_for_vttablet_state('SERVING')
    self.check_healthz(tablet_62044, True)

    health = utils.run_vtctl_json(['VtTabletStreamHealth',
                                   '-count', '1',
                                   tablet_62044.tablet_alias])
    self.assertIn('seconds_behind_master', health['realtime_stats'])
    self.assertEqual(health['realtime_stats']['seconds_behind_master'], 7200)
    self.assertIn('serving', health)

    # restart replication, wait until health check goes small
    # (a value of zero is default and won't be in structure)
    utils.run_vtctl(['StartSlave', tablet_62044.tablet_alias])
    timeout = 10
    while True:
      utils.run_vtctl(['RunHealthCheck', tablet_62044.tablet_alias],
                      auto_log=True)
      health = utils.run_vtctl_json(['VtTabletStreamHealth',
                                     '-count', '1',
                                     tablet_62044.tablet_alias])
      if 'serving' in health and (
          ('seconds_behind_master' not in health['realtime_stats']) or
          (health['realtime_stats']['seconds_behind_master'] < 30)):
        break
      timeout = utils.wait_step('health delay goes back down', timeout)

    # wait for the tablet to fix its mysql port
    for t in tablet_62344, tablet_62044:
      # wait for mysql port to show up
      timeout = 10
      while True:
        ti = utils.run_vtctl_json(['GetTablet', t.tablet_alias])
        if 'mysql' in ti['port_map']:
          break
        timeout = utils.wait_step('mysql port in tablet record', timeout)
      self.assertEqual(ti['port_map']['mysql'], t.mysql_port)

    # all done
    tablet.kill_tablets([tablet_62344, tablet_62044])

  def test_repeated_init_shard_master(self):
    """Test that using InitShardMaster can go back and forth between 2 hosts."""
    for t in tablet_62344, tablet_62044:
      t.create_db('vt_test_keyspace')
      t.start_vttablet(wait_for_state=None,
                       lameduck_period='5s',
                       init_tablet_type='replica',
                       init_keyspace='test_keyspace',
                       init_shard='0')

    # Tablets are not replicating, so they won't be healthy.
    for t in tablet_62344, tablet_62044:
      t.wait_for_vttablet_state('NOT_SERVING')
      self.check_healthz(t, False)

    # Pick one master out of the two.
    utils.run_vtctl(['InitShardMaster', '-force', 'test_keyspace/0',
                     tablet_62344.tablet_alias])

    # Run health check on both, make sure they are both healthy.
    # Also make sure the types are correct.
    for t in tablet_62344, tablet_62044:
      utils.run_vtctl(['RunHealthCheck', t.tablet_alias], auto_log=True)
      self.check_healthz(t, True)
    utils.wait_for_tablet_type(tablet_62344.tablet_alias, 'master', timeout=0)
    utils.wait_for_tablet_type(tablet_62044.tablet_alias, 'replica', timeout=0)

    # Pick the other one as master, make sure they are still healthy.
    utils.run_vtctl(['InitShardMaster', '-force', 'test_keyspace/0',
                     tablet_62044.tablet_alias])

    # Run health check on both, make sure they are both healthy.
    # Also make sure the types are correct.
    for t in tablet_62344, tablet_62044:
      utils.run_vtctl(['RunHealthCheck', t.tablet_alias], auto_log=True)
      self.check_healthz(t, True)
    utils.wait_for_tablet_type(tablet_62344.tablet_alias, 'replica', timeout=0)
    utils.wait_for_tablet_type(tablet_62044.tablet_alias, 'master', timeout=0)

    # Come back to the original guy.
    utils.run_vtctl(['InitShardMaster', '-force', 'test_keyspace/0',
                     tablet_62344.tablet_alias])

    # Run health check on both, make sure they are both healthy.
    # Also make sure the types are correct.
    for t in tablet_62344, tablet_62044:
      utils.run_vtctl(['RunHealthCheck', t.tablet_alias], auto_log=True)
      self.check_healthz(t, True)
    utils.wait_for_tablet_type(tablet_62344.tablet_alias, 'master', timeout=0)
    utils.wait_for_tablet_type(tablet_62044.tablet_alias, 'replica', timeout=0)

    # And done.
    tablet.kill_tablets([tablet_62344, tablet_62044])

  def test_fallback_policy(self):
    tablet_62344.create_db('vt_test_keyspace')
    tablet_62344.init_tablet('master', 'test_keyspace', '0')
    tablet_62344.start_vttablet(security_policy='bogus')
    f = urllib.urlopen('http://localhost:%d/queryz' % int(tablet_62344.port))
    response = f.read()
    f.close()
    self.assertIn('not allowed', response)
    tablet_62344.kill_vttablet()

  def test_ignore_health_error(self):
    tablet_62344.create_db('vt_test_keyspace')

    # Starts unhealthy because of "no slave status" (not replicating).
    tablet_62344.start_vttablet(wait_for_state='NOT_SERVING',
                                init_tablet_type='replica',
                                init_keyspace='test_keyspace',
                                init_shard='0')

    # Force it healthy.
    utils.run_vtctl(['IgnoreHealthError', tablet_62344.tablet_alias,
                     '.*no slave status.*'])
    utils.run_vtctl(['RunHealthCheck', tablet_62344.tablet_alias],
                    auto_log=True)
    tablet_62344.wait_for_vttablet_state('SERVING')
    self.check_healthz(tablet_62344, True)

    # Turn off the force-healthy.
    utils.run_vtctl(['IgnoreHealthError', tablet_62344.tablet_alias, ''])
    utils.run_vtctl(['RunHealthCheck', tablet_62344.tablet_alias],
                    auto_log=True)
    tablet_62344.wait_for_vttablet_state('NOT_SERVING')
    self.check_healthz(tablet_62344, False)

    tablet_62344.kill_vttablet()

  def test_master_restart_sets_ter_timestamp(self):
    """Test that TER timestamp is set when we restart the MASTER vttablet.

    TER = TabletExternallyReparented.
    See StreamHealthResponse.tablet_externally_reparented_timestamp for details.
    """
    master, replica = tablet_62344, tablet_62044
    tablets = [master, replica]
    # Start vttablets. Our future master is initially a REPLICA.
    for t in tablets:
      t.create_db('vt_test_keyspace')
    for t in tablets:
      t.start_vttablet(wait_for_state='NOT_SERVING',
                       init_tablet_type='replica',
                       init_keyspace='test_keyspace',
                       init_shard='0')

    # Initialize tablet as MASTER.
    utils.run_vtctl(['InitShardMaster', '-force', 'test_keyspace/0',
                     master.tablet_alias])
    master.wait_for_vttablet_state('SERVING')

    # Capture the current TER.
    health = utils.run_vtctl_json(['VtTabletStreamHealth',
                                   '-count', '1',
                                   master.tablet_alias])
    self.assertEqual(topodata_pb2.MASTER, health['target']['tablet_type'])
    self.assertIn('tablet_externally_reparented_timestamp', health)
    self.assertGreater(health['tablet_externally_reparented_timestamp'], 0,
                       'TER on MASTER must be set after InitShardMaster')

    # Restart the MASTER vttablet.
    master.kill_vttablet()
    master.start_vttablet(wait_for_state='SERVING',
                          init_tablet_type='replica',
                          init_keyspace='test_keyspace',
                          init_shard='0')

    # Make sure that the TER increased i.e. it was set to the current time.
    health_after_restart = utils.run_vtctl_json(['VtTabletStreamHealth',
                                                 '-count', '1',
                                                 master.tablet_alias])
    self.assertEqual(topodata_pb2.MASTER,
                     health_after_restart['target']['tablet_type'])
    self.assertIn('tablet_externally_reparented_timestamp',
                  health_after_restart)
    self.assertGreater(
        health_after_restart['tablet_externally_reparented_timestamp'],
        health['tablet_externally_reparented_timestamp'],
        'When the MASTER vttablet was restarted, the TER timestamp must be set'
        ' to the current time.')

    # Shutdown.
    for t in tablets:
      t.kill_vttablet()

  def test_topocustomrule(self):
    # Empty rule file.
    topocustomrule_file = environment.tmproot+'/rules.json'
    with open(topocustomrule_file, 'w') as fd:
      fd.write('[]\n')

    # Start up a master mysql and vttablet
    utils.run_vtctl(['CreateKeyspace', '-force', 'test_keyspace'])
    utils.run_vtctl(['createshard', '-force', 'test_keyspace/0'])
    tablet_62344.init_tablet('master', 'test_keyspace', '0', parent=False)
    utils.run_vtctl(['RebuildKeyspaceGraph', 'test_keyspace'])
    utils.validate_topology()

    # Copy config file into topo.
    topocustomrule_path = '/keyspaces/test_keyspace/configs/CustomRules'
    utils.run_vtctl(['TopoCp', '-to_topo', topocustomrule_file,
                     topocustomrule_path])

    # Put some data in, start master.
    tablet_62344.populate('vt_test_keyspace', self._create_vt_select_test,
                          self._populate_vt_select_test)
    tablet_62344.start_vttablet(topocustomrule_path=topocustomrule_path)

    # make sure the query service is working
    qr = tablet_62344.execute('select id, msg from vt_select_test')
    self.assertEqual(len(qr['rows']), 4,
                     'expected 4 rows in vt_select_test: %s' % str(qr))

    # Now update the topocustomrule file.
    with open(topocustomrule_file, 'w') as fd:
      fd.write('''
        [{
          "Name": "rule1",
          "Description": "disallow select on table vt_select_test",
          "TableNames" : ["vt_select_test"],
          "Query" : "(select)|(SELECT)"
        }]''')
    utils.run_vtctl(['TopoCp', '-to_topo', topocustomrule_file,
                     topocustomrule_path])

    # And wait until the query fails with the right error.
    timeout = 10.0
    while True:
      try:
        tablet_62344.execute('select id, msg from vt_select_test')
        timeout = utils.wait_step('query rule in place', timeout)
      except Exception as e:
        print e
        expected = ('disallowed due to rule: disallow select'
                    ' on table vt_select_test')
        self.assertIn(expected, str(e))
        break

    # Cleanup.
    tablet_62344.kill_vttablet()


if __name__ == '__main__':
  utils.main()<|MERGE_RESOLUTION|>--- conflicted
+++ resolved
@@ -46,16 +46,7 @@
 def setUpModule():
   try:
     topo_flavor = environment.topo_server().flavor()
-<<<<<<< HEAD
     environment.topo_server().setup()
-=======
-    if topo_flavor == 'zk2':
-      # This is a one-off test to make sure our 'zk2' implementation
-      # behave with a server that is not DNS-resolvable.
-      environment.topo_server().setup(add_bad_host=True)
-    else:
-      environment.topo_server().setup()
->>>>>>> 8913fcf0
 
     # start mysql instance external to the test
     setup_procs = [
